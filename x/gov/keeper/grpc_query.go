package keeper

import (
	"context"
<<<<<<< HEAD
	stderrors "errors"
=======
>>>>>>> 4f445ed9

	"google.golang.org/grpc/codes"
	"google.golang.org/grpc/status"

	"cosmossdk.io/collections"
	"cosmossdk.io/errors"
	sdkmath "cosmossdk.io/math"
	v3 "cosmossdk.io/x/gov/migrations/v3"
	v1 "cosmossdk.io/x/gov/types/v1"
	"cosmossdk.io/x/gov/types/v1beta1"

	sdk "github.com/cosmos/cosmos-sdk/types"
	"github.com/cosmos/cosmos-sdk/types/query"
)

var (
	_ v1.QueryServer = queryServer{}

	defaultVoteOptions = &v1.ProposalVoteOptions{
		OptionOne:   "yes",
		OptionTwo:   "abstain",
		OptionThree: "no",
		OptionFour:  "no_with_veto",
		OptionSpam:  "spam",
	}
)

type queryServer struct{ k *Keeper }

func NewQueryServer(k *Keeper) v1.QueryServer {
	return queryServer{k: k}
}

func (q queryServer) Constitution(ctx context.Context, _ *v1.QueryConstitutionRequest) (*v1.QueryConstitutionResponse, error) {
	constitution, err := q.k.Constitution.Get(ctx)
	if err != nil {
		return nil, err
	}
	return &v1.QueryConstitutionResponse{Constitution: constitution}, nil
}

// Proposal returns proposal details based on ProposalID
func (q queryServer) Proposal(ctx context.Context, req *v1.QueryProposalRequest) (*v1.QueryProposalResponse, error) {
	if req == nil {
		return nil, status.Error(codes.InvalidArgument, "invalid request")
	}

	if req.ProposalId == 0 {
		return nil, status.Error(codes.InvalidArgument, "proposal id can not be 0")
	}

	proposal, err := q.k.Proposals.Get(ctx, req.ProposalId)
	if err == nil {
		return &v1.QueryProposalResponse{Proposal: &proposal}, nil
	}
	if errors.IsOf(err, collections.ErrNotFound) {
		return nil, status.Errorf(codes.NotFound, "proposal %d doesn't exist", req.ProposalId)
	}
	return nil, status.Error(codes.Internal, err.Error())
}

// ProposalVoteOptions returns the proposal votes options
// It returns the stringified vote options if the proposal is a multiple choice proposal
// Otherwise it returns the generic vote options
func (q queryServer) ProposalVoteOptions(ctx context.Context, req *v1.QueryProposalVoteOptionsRequest) (*v1.QueryProposalVoteOptionsResponse, error) {
	if req == nil {
		return nil, status.Error(codes.InvalidArgument, "invalid request")
	}

	if req.ProposalId == 0 {
		return nil, status.Error(codes.InvalidArgument, "proposal id can not be 0")
	}

	ok, err := q.k.Proposals.Has(ctx, req.ProposalId)
	if err != nil {
		return nil, status.Error(codes.Internal, err.Error())
	}

	if !ok {
		return nil, status.Errorf(codes.NotFound, "proposal %d doesn't exist", req.ProposalId)
	}

	voteOptions, err := q.k.ProposalVoteOptions.Get(ctx, req.ProposalId)
	if err != nil {
		if stderrors.Is(err, collections.ErrNotFound) { // fallback to generic vote options
			return &v1.QueryProposalVoteOptionsResponse{
				VoteOptions: defaultVoteOptions,
			}, nil
		}

		return nil, status.Error(codes.Internal, err.Error())
	}

	return &v1.QueryProposalVoteOptionsResponse{
		VoteOptions: &v1.ProposalVoteOptions{
			OptionOne:   voteOptions.OptionOne,
			OptionTwo:   voteOptions.OptionTwo,
			OptionThree: voteOptions.OptionThree,
			OptionFour:  voteOptions.OptionFour,
			OptionSpam:  defaultVoteOptions.OptionSpam,
		},
	}, nil
}

// Proposals implements the Query/Proposals gRPC method
func (q queryServer) Proposals(ctx context.Context, req *v1.QueryProposalsRequest) (*v1.QueryProposalsResponse, error) {
	filteredProposals, pageRes, err := query.CollectionFilteredPaginate(ctx, q.k.Proposals, req.Pagination, func(key uint64, p v1.Proposal) (include bool, err error) {
		matchVoter, matchDepositor, matchStatus := true, true, true

		// match status (if supplied/valid)
		if v1.ValidProposalStatus(req.ProposalStatus) {
			matchStatus = p.Status == req.ProposalStatus
		}

		// match voter address (if supplied)
		if len(req.Voter) > 0 {
			voter, err := q.k.authKeeper.AddressCodec().StringToBytes(req.Voter)
			if err != nil {
				return false, err
			}

			has, err := q.k.Votes.Has(ctx, collections.Join(p.Id, sdk.AccAddress(voter)))
			// if no error, vote found, matchVoter = true
			matchVoter = err == nil && has
		}

		// match depositor (if supplied)
		if len(req.Depositor) > 0 {
			depositor, err := q.k.authKeeper.AddressCodec().StringToBytes(req.Depositor)
			if err != nil {
				return false, err
			}
			has, err := q.k.Deposits.Has(ctx, collections.Join(p.Id, sdk.AccAddress(depositor)))
			// if no error, deposit found, matchDepositor = true
			matchDepositor = err == nil && has
		}

		// if all match, append to results
		if matchVoter && matchDepositor && matchStatus {
			return true, nil
		}
		// continue to next item, do not include because we're appending results above.
		return false, nil
	}, func(_ uint64, value v1.Proposal) (*v1.Proposal, error) {
		return &value, nil
	})

	if err != nil && !errors.IsOf(err, collections.ErrInvalidIterator) {
		return nil, status.Error(codes.Internal, err.Error())
	}

	return &v1.QueryProposalsResponse{Proposals: filteredProposals, Pagination: pageRes}, nil
}

// Vote returns Voted information based on proposalID, voterAddr
func (q queryServer) Vote(ctx context.Context, req *v1.QueryVoteRequest) (*v1.QueryVoteResponse, error) {
	if req == nil {
		return nil, status.Error(codes.InvalidArgument, "invalid request")
	}

	if req.ProposalId == 0 {
		return nil, status.Error(codes.InvalidArgument, "proposal id can not be 0")
	}

	if req.Voter == "" {
		return nil, status.Error(codes.InvalidArgument, "empty voter address")
	}

	voter, err := q.k.authKeeper.AddressCodec().StringToBytes(req.Voter)
	if err != nil {
		return nil, err
	}
	vote, err := q.k.Votes.Get(ctx, collections.Join(req.ProposalId, sdk.AccAddress(voter)))
	if err == nil {
		return &v1.QueryVoteResponse{Vote: &vote}, nil
	}
	if errors.IsOf(err, collections.ErrNotFound) {
		return nil, status.Errorf(codes.InvalidArgument,
			"voter: %v not found for proposal: %v", req.Voter, req.ProposalId)
	}
	return nil, status.Error(codes.Internal, err.Error())
}

// Votes returns single proposal's votes
func (q queryServer) Votes(ctx context.Context, req *v1.QueryVotesRequest) (*v1.QueryVotesResponse, error) {
	if req == nil {
		return nil, status.Error(codes.InvalidArgument, "invalid request")
	}

	if req.ProposalId == 0 {
		return nil, status.Error(codes.InvalidArgument, "proposal id can not be 0")
	}

	votes, pageRes, err := query.CollectionPaginate(ctx, q.k.Votes, req.Pagination, func(_ collections.Pair[uint64, sdk.AccAddress], value v1.Vote) (vote *v1.Vote, err error) {
		return &value, nil
	}, query.WithCollectionPaginationPairPrefix[uint64, sdk.AccAddress](req.ProposalId))
	if err != nil {
		return nil, status.Error(codes.Internal, err.Error())
	}

	return &v1.QueryVotesResponse{Votes: votes, Pagination: pageRes}, nil
}

// Params queries all params
func (q queryServer) Params(ctx context.Context, req *v1.QueryParamsRequest) (*v1.QueryParamsResponse, error) {
	if req == nil {
		return nil, status.Error(codes.InvalidArgument, "invalid request")
	}

	params, err := q.k.Params.Get(ctx)
	if err != nil {
		return nil, status.Error(codes.Internal, err.Error())
	}

	return &v1.QueryParamsResponse{Params: &params}, nil
}

// MessageBasedParams queries params for a specific message
func (q queryServer) MessageBasedParams(ctx context.Context, req *v1.QueryMessageBasedParamsRequest) (*v1.QueryMessageBasedParamsResponse, error) {
	if req == nil || req.MsgUrl == "" {
		return nil, status.Error(codes.InvalidArgument, "invalid request")
	}

<<<<<<< HEAD
	params, err := q.k.MessageBasedParams.Get(ctx, req.MsgUrl)
	if err == nil {
		return &v1.QueryMessageBasedParamsResponse{Params: &params}, nil
	}

	if errors.IsOf(err, collections.ErrNotFound) {
		resp, err := q.Params(ctx, &v1.QueryParamsRequest{})
		if err != nil {
			return nil, status.Error(codes.Internal, err.Error())
		}

		return &v1.QueryMessageBasedParamsResponse{Params: &v1.MessageBasedParams{
			VotingPeriod:  resp.Params.VotingPeriod,
			Quorum:        resp.Params.Quorum,
			Threshold:     resp.Params.Threshold,
			VetoThreshold: resp.Params.VetoThreshold,
		}}, nil
=======
	case v1.ParamTallying:
		tallyParams := v1.NewTallyParams(params.Quorum, params.Threshold, params.VetoThreshold)
		response.TallyParams = &tallyParams
	default:
		if len(req.ParamsType) > 0 {
			return nil, status.Errorf(codes.InvalidArgument, "unknown params type: %s", req.ParamsType)
		}
>>>>>>> 4f445ed9
	}

	return nil, status.Error(codes.Internal, err.Error())
}

// Deposit queries single deposit information based on proposalID, depositAddr.
func (q queryServer) Deposit(ctx context.Context, req *v1.QueryDepositRequest) (*v1.QueryDepositResponse, error) {
	if req == nil {
		return nil, status.Error(codes.InvalidArgument, "invalid request")
	}

	if req.ProposalId == 0 {
		return nil, status.Error(codes.InvalidArgument, "proposal id can not be 0")
	}

	if req.Depositor == "" {
		return nil, status.Error(codes.InvalidArgument, "empty depositor address")
	}

	depositor, err := q.k.authKeeper.AddressCodec().StringToBytes(req.Depositor)
	if err != nil {
		return nil, err
	}
	deposit, err := q.k.Deposits.Get(ctx, collections.Join(req.ProposalId, sdk.AccAddress(depositor)))
	if err != nil {
		return nil, status.Error(codes.NotFound, err.Error())
	}

	return &v1.QueryDepositResponse{Deposit: &deposit}, nil
}

// Deposits returns single proposal's all deposits
func (q queryServer) Deposits(ctx context.Context, req *v1.QueryDepositsRequest) (*v1.QueryDepositsResponse, error) {
	if req == nil {
		return nil, status.Error(codes.InvalidArgument, "invalid request")
	}

	if req.ProposalId == 0 {
		return nil, status.Error(codes.InvalidArgument, "proposal id can not be 0")
	}

	var deposits []*v1.Deposit
	deposits, pageRes, err := query.CollectionPaginate(ctx, q.k.Deposits, req.Pagination, func(_ collections.Pair[uint64, sdk.AccAddress], deposit v1.Deposit) (*v1.Deposit, error) {
		return &deposit, nil
	}, query.WithCollectionPaginationPairPrefix[uint64, sdk.AccAddress](req.ProposalId))
	if err != nil {
		return nil, status.Error(codes.Internal, err.Error())
	}

	return &v1.QueryDepositsResponse{Deposits: deposits, Pagination: pageRes}, nil
}

// TallyResult queries the tally of a proposal vote
func (q queryServer) TallyResult(ctx context.Context, req *v1.QueryTallyResultRequest) (*v1.QueryTallyResultResponse, error) {
	if req == nil {
		return nil, status.Error(codes.InvalidArgument, "invalid request")
	}

	if req.ProposalId == 0 {
		return nil, status.Error(codes.InvalidArgument, "proposal id can not be 0")
	}

	proposal, err := q.k.Proposals.Get(ctx, req.ProposalId)
	if err != nil {
		if errors.IsOf(err, collections.ErrNotFound) {
			return nil, status.Errorf(codes.NotFound, "proposal %d doesn't exist", req.ProposalId)
		}
		return nil, status.Error(codes.Internal, err.Error())
	}

	var tallyResult v1.TallyResult

	switch proposal.Status {
	case v1.StatusDepositPeriod:
		tallyResult = v1.EmptyTallyResult()

<<<<<<< HEAD
	case proposal.Status == v1.StatusPassed || proposal.Status == v1.StatusRejected || proposal.Status == v1.StatusFailed:
=======
	case v1.StatusPassed, v1.StatusRejected, v1.StatusFailed:
>>>>>>> 4f445ed9
		tallyResult = *proposal.FinalTallyResult

	default:
		// proposal is in voting period
		var err error
		_, _, tallyResult, err = q.k.Tally(ctx, proposal)
		if err != nil {
			return nil, err
		}
	}

	return &v1.QueryTallyResultResponse{Tally: &tallyResult}, nil
}

var _ v1beta1.QueryServer = legacyQueryServer{}

type legacyQueryServer struct{ qs v1.QueryServer }

// NewLegacyQueryServer returns an implementation of the v1beta1 legacy QueryServer interface.
func NewLegacyQueryServer(k *Keeper) v1beta1.QueryServer {
	return &legacyQueryServer{qs: NewQueryServer(k)}
}

func (q legacyQueryServer) Proposal(ctx context.Context, req *v1beta1.QueryProposalRequest) (*v1beta1.QueryProposalResponse, error) {
	resp, err := q.qs.Proposal(ctx, &v1.QueryProposalRequest{
		ProposalId: req.ProposalId,
	})
	if err != nil {
		return nil, err
	}

	proposal, err := v3.ConvertToLegacyProposal(*resp.Proposal)
	if err != nil {
		return nil, err
	}

	return &v1beta1.QueryProposalResponse{Proposal: proposal}, nil
}

func (q legacyQueryServer) Proposals(ctx context.Context, req *v1beta1.QueryProposalsRequest) (*v1beta1.QueryProposalsResponse, error) {
	resp, err := q.qs.Proposals(ctx, &v1.QueryProposalsRequest{
		ProposalStatus: v1.ProposalStatus(req.ProposalStatus),
		Voter:          req.Voter,
		Depositor:      req.Depositor,
		Pagination:     req.Pagination,
	})
	if err != nil {
		return nil, err
	}

	legacyProposals := make([]v1beta1.Proposal, len(resp.Proposals))
	for idx, proposal := range resp.Proposals {
		legacyProposals[idx], err = v3.ConvertToLegacyProposal(*proposal)
		if err != nil {
			return nil, err
		}
	}

	return &v1beta1.QueryProposalsResponse{
		Proposals:  legacyProposals,
		Pagination: resp.Pagination,
	}, nil
}

func (q legacyQueryServer) Vote(ctx context.Context, req *v1beta1.QueryVoteRequest) (*v1beta1.QueryVoteResponse, error) {
	resp, err := q.qs.Vote(ctx, &v1.QueryVoteRequest{
		ProposalId: req.ProposalId,
		Voter:      req.Voter,
	})
	if err != nil {
		return nil, err
	}

	vote, err := v3.ConvertToLegacyVote(*resp.Vote)
	if err != nil {
		return nil, err
	}

	return &v1beta1.QueryVoteResponse{Vote: vote}, nil
}

func (q legacyQueryServer) Votes(ctx context.Context, req *v1beta1.QueryVotesRequest) (*v1beta1.QueryVotesResponse, error) {
	resp, err := q.qs.Votes(ctx, &v1.QueryVotesRequest{
		ProposalId: req.ProposalId,
		Pagination: req.Pagination,
	})
	if err != nil {
		return nil, err
	}

	votes := make([]v1beta1.Vote, len(resp.Votes))
	for i, v := range resp.Votes {
		votes[i], err = v3.ConvertToLegacyVote(*v)
		if err != nil {
			return nil, err
		}
	}

	return &v1beta1.QueryVotesResponse{
		Votes:      votes,
		Pagination: resp.Pagination,
	}, nil
}

func (q legacyQueryServer) Params(ctx context.Context, req *v1beta1.QueryParamsRequest) (*v1beta1.QueryParamsResponse, error) {
	if req == nil {
		return nil, status.Error(codes.InvalidArgument, "invalid request")
	}

	resp, err := q.qs.Params(ctx, &v1.QueryParamsRequest{
		ParamsType: req.ParamsType,
	})
	if err != nil {
		return nil, err
	}

	response := &v1beta1.QueryParamsResponse{}
<<<<<<< HEAD
	switch req.ParamsType {
	case v1beta1.ParamDeposit:
		minDeposit := sdk.NewCoins(resp.Params.MinDeposit...)
		response.DepositParams = v1beta1.NewDepositParams(minDeposit, *resp.Params.MaxDepositPeriod)
	case v1beta1.ParamVoting:
		response.VotingParams = v1beta1.NewVotingParams(*resp.Params.VotingPeriod)
	case v1beta1.ParamTallying:
		quorum, err := sdkmath.LegacyNewDecFromStr(resp.Params.Quorum)
=======

	if resp.DepositParams == nil && resp.VotingParams == nil && resp.TallyParams == nil {
		return nil, status.Errorf(codes.InvalidArgument, "%s is not a valid parameter type", req.ParamsType)
	}

	if resp.DepositParams != nil {
		minDeposit := sdk.NewCoins(resp.DepositParams.MinDeposit...)
		response.DepositParams = v1beta1.NewDepositParams(minDeposit, *resp.DepositParams.MaxDepositPeriod)
	}

	if resp.VotingParams != nil {
		response.VotingParams = v1beta1.NewVotingParams(*resp.VotingParams.VotingPeriod)
	}

	if resp.TallyParams != nil {
		quorum, err := sdkmath.LegacyNewDecFromStr(resp.TallyParams.Quorum)
>>>>>>> 4f445ed9
		if err != nil {
			return nil, err
		}
		threshold, err := sdkmath.LegacyNewDecFromStr(resp.Params.Threshold)
		if err != nil {
			return nil, err
		}
		vetoThreshold, err := sdkmath.LegacyNewDecFromStr(resp.Params.VetoThreshold)
		if err != nil {
			return nil, err
		}

		response.TallyParams = v1beta1.NewTallyParams(quorum, threshold, vetoThreshold)
	default:
		return nil, status.Errorf(codes.InvalidArgument, "%s is not a valid parameter type", req.ParamsType)
	}

	return response, nil
}

func (q legacyQueryServer) Deposit(ctx context.Context, req *v1beta1.QueryDepositRequest) (*v1beta1.QueryDepositResponse, error) {
	resp, err := q.qs.Deposit(ctx, &v1.QueryDepositRequest{
		ProposalId: req.ProposalId,
		Depositor:  req.Depositor,
	})
	if err != nil {
		return nil, err
	}

	deposit := v3.ConvertToLegacyDeposit(resp.Deposit)
	return &v1beta1.QueryDepositResponse{Deposit: deposit}, nil
}

func (q legacyQueryServer) Deposits(ctx context.Context, req *v1beta1.QueryDepositsRequest) (*v1beta1.QueryDepositsResponse, error) {
	resp, err := q.qs.Deposits(ctx, &v1.QueryDepositsRequest{
		ProposalId: req.ProposalId,
		Pagination: req.Pagination,
	})
	if err != nil {
		return nil, err
	}
	deposits := make([]v1beta1.Deposit, len(resp.Deposits))
	for idx, deposit := range resp.Deposits {
		deposits[idx] = v3.ConvertToLegacyDeposit(deposit)
	}

	return &v1beta1.QueryDepositsResponse{Deposits: deposits, Pagination: resp.Pagination}, nil
}

func (q legacyQueryServer) TallyResult(ctx context.Context, req *v1beta1.QueryTallyResultRequest) (*v1beta1.QueryTallyResultResponse, error) {
	resp, err := q.qs.TallyResult(ctx, &v1.QueryTallyResultRequest{
		ProposalId: req.ProposalId,
	})
	if err != nil {
		return nil, err
	}

	tally, err := v3.ConvertToLegacyTallyResult(resp.Tally)
	if err != nil {
		return nil, err
	}

	return &v1beta1.QueryTallyResultResponse{Tally: tally}, nil
}<|MERGE_RESOLUTION|>--- conflicted
+++ resolved
@@ -2,10 +2,6 @@
 
 import (
 	"context"
-<<<<<<< HEAD
-	stderrors "errors"
-=======
->>>>>>> 4f445ed9
 
 	"google.golang.org/grpc/codes"
 	"google.golang.org/grpc/status"
@@ -13,25 +9,15 @@
 	"cosmossdk.io/collections"
 	"cosmossdk.io/errors"
 	sdkmath "cosmossdk.io/math"
-	v3 "cosmossdk.io/x/gov/migrations/v3"
-	v1 "cosmossdk.io/x/gov/types/v1"
-	"cosmossdk.io/x/gov/types/v1beta1"
 
 	sdk "github.com/cosmos/cosmos-sdk/types"
 	"github.com/cosmos/cosmos-sdk/types/query"
+	v3 "github.com/cosmos/cosmos-sdk/x/gov/migrations/v3"
+	v1 "github.com/cosmos/cosmos-sdk/x/gov/types/v1"
+	"github.com/cosmos/cosmos-sdk/x/gov/types/v1beta1"
 )
 
-var (
-	_ v1.QueryServer = queryServer{}
-
-	defaultVoteOptions = &v1.ProposalVoteOptions{
-		OptionOne:   "yes",
-		OptionTwo:   "abstain",
-		OptionThree: "no",
-		OptionFour:  "no_with_veto",
-		OptionSpam:  "spam",
-	}
-)
+var _ v1.QueryServer = queryServer{}
 
 type queryServer struct{ k *Keeper }
 
@@ -58,56 +44,14 @@
 	}
 
 	proposal, err := q.k.Proposals.Get(ctx, req.ProposalId)
-	if err == nil {
-		return &v1.QueryProposalResponse{Proposal: &proposal}, nil
-	}
-	if errors.IsOf(err, collections.ErrNotFound) {
-		return nil, status.Errorf(codes.NotFound, "proposal %d doesn't exist", req.ProposalId)
-	}
-	return nil, status.Error(codes.Internal, err.Error())
-}
-
-// ProposalVoteOptions returns the proposal votes options
-// It returns the stringified vote options if the proposal is a multiple choice proposal
-// Otherwise it returns the generic vote options
-func (q queryServer) ProposalVoteOptions(ctx context.Context, req *v1.QueryProposalVoteOptionsRequest) (*v1.QueryProposalVoteOptionsResponse, error) {
-	if req == nil {
-		return nil, status.Error(codes.InvalidArgument, "invalid request")
-	}
-
-	if req.ProposalId == 0 {
-		return nil, status.Error(codes.InvalidArgument, "proposal id can not be 0")
-	}
-
-	ok, err := q.k.Proposals.Has(ctx, req.ProposalId)
-	if err != nil {
-		return nil, status.Error(codes.Internal, err.Error())
-	}
-
-	if !ok {
-		return nil, status.Errorf(codes.NotFound, "proposal %d doesn't exist", req.ProposalId)
-	}
-
-	voteOptions, err := q.k.ProposalVoteOptions.Get(ctx, req.ProposalId)
-	if err != nil {
-		if stderrors.Is(err, collections.ErrNotFound) { // fallback to generic vote options
-			return &v1.QueryProposalVoteOptionsResponse{
-				VoteOptions: defaultVoteOptions,
-			}, nil
-		}
-
-		return nil, status.Error(codes.Internal, err.Error())
-	}
-
-	return &v1.QueryProposalVoteOptionsResponse{
-		VoteOptions: &v1.ProposalVoteOptions{
-			OptionOne:   voteOptions.OptionOne,
-			OptionTwo:   voteOptions.OptionTwo,
-			OptionThree: voteOptions.OptionThree,
-			OptionFour:  voteOptions.OptionFour,
-			OptionSpam:  defaultVoteOptions.OptionSpam,
-		},
-	}, nil
+	if err != nil {
+		if errors.IsOf(err, collections.ErrNotFound) {
+			return nil, status.Errorf(codes.NotFound, "proposal %d doesn't exist", req.ProposalId)
+		}
+		return nil, status.Error(codes.Internal, err.Error())
+	}
+
+	return &v1.QueryProposalResponse{Proposal: &proposal}, nil
 }
 
 // Proposals implements the Query/Proposals gRPC method
@@ -179,14 +123,15 @@
 		return nil, err
 	}
 	vote, err := q.k.Votes.Get(ctx, collections.Join(req.ProposalId, sdk.AccAddress(voter)))
-	if err == nil {
-		return &v1.QueryVoteResponse{Vote: &vote}, nil
-	}
-	if errors.IsOf(err, collections.ErrNotFound) {
-		return nil, status.Errorf(codes.InvalidArgument,
-			"voter: %v not found for proposal: %v", req.Voter, req.ProposalId)
-	}
-	return nil, status.Error(codes.Internal, err.Error())
+	if err != nil {
+		if errors.IsOf(err, collections.ErrNotFound) {
+			return nil, status.Errorf(codes.InvalidArgument,
+				"voter: %v not found for proposal: %v", req.Voter, req.ProposalId)
+		}
+		return nil, status.Error(codes.Internal, err.Error())
+	}
+
+	return &v1.QueryVoteResponse{Vote: &vote}, nil
 }
 
 // Votes returns single proposal's votes
@@ -217,37 +162,20 @@
 
 	params, err := q.k.Params.Get(ctx)
 	if err != nil {
-		return nil, status.Error(codes.Internal, err.Error())
-	}
-
-	return &v1.QueryParamsResponse{Params: &params}, nil
-}
-
-// MessageBasedParams queries params for a specific message
-func (q queryServer) MessageBasedParams(ctx context.Context, req *v1.QueryMessageBasedParamsRequest) (*v1.QueryMessageBasedParamsResponse, error) {
-	if req == nil || req.MsgUrl == "" {
-		return nil, status.Error(codes.InvalidArgument, "invalid request")
-	}
-
-<<<<<<< HEAD
-	params, err := q.k.MessageBasedParams.Get(ctx, req.MsgUrl)
-	if err == nil {
-		return &v1.QueryMessageBasedParamsResponse{Params: &params}, nil
-	}
-
-	if errors.IsOf(err, collections.ErrNotFound) {
-		resp, err := q.Params(ctx, &v1.QueryParamsRequest{})
-		if err != nil {
-			return nil, status.Error(codes.Internal, err.Error())
-		}
-
-		return &v1.QueryMessageBasedParamsResponse{Params: &v1.MessageBasedParams{
-			VotingPeriod:  resp.Params.VotingPeriod,
-			Quorum:        resp.Params.Quorum,
-			Threshold:     resp.Params.Threshold,
-			VetoThreshold: resp.Params.VetoThreshold,
-		}}, nil
-=======
+		return nil, err
+	}
+	response := &v1.QueryParamsResponse{}
+
+	//nolint:staticcheck // needed for legacy parameters
+	switch req.ParamsType {
+	case v1.ParamDeposit:
+		depositParams := v1.NewDepositParams(params.MinDeposit, params.MaxDepositPeriod)
+		response.DepositParams = &depositParams
+
+	case v1.ParamVoting:
+		votingParams := v1.NewVotingParams(params.VotingPeriod)
+		response.VotingParams = &votingParams
+
 	case v1.ParamTallying:
 		tallyParams := v1.NewTallyParams(params.Quorum, params.Threshold, params.VetoThreshold)
 		response.TallyParams = &tallyParams
@@ -255,10 +183,10 @@
 		if len(req.ParamsType) > 0 {
 			return nil, status.Errorf(codes.InvalidArgument, "unknown params type: %s", req.ParamsType)
 		}
->>>>>>> 4f445ed9
-	}
-
-	return nil, status.Error(codes.Internal, err.Error())
+	}
+	response.Params = &params
+
+	return response, nil
 }
 
 // Deposit queries single deposit information based on proposalID, depositAddr.
@@ -332,11 +260,7 @@
 	case v1.StatusDepositPeriod:
 		tallyResult = v1.EmptyTallyResult()
 
-<<<<<<< HEAD
-	case proposal.Status == v1.StatusPassed || proposal.Status == v1.StatusRejected || proposal.Status == v1.StatusFailed:
-=======
 	case v1.StatusPassed, v1.StatusRejected, v1.StatusFailed:
->>>>>>> 4f445ed9
 		tallyResult = *proposal.FinalTallyResult
 
 	default:
@@ -441,11 +365,8 @@
 	}, nil
 }
 
+//nolint:staticcheck // this is needed for legacy param support
 func (q legacyQueryServer) Params(ctx context.Context, req *v1beta1.QueryParamsRequest) (*v1beta1.QueryParamsResponse, error) {
-	if req == nil {
-		return nil, status.Error(codes.InvalidArgument, "invalid request")
-	}
-
 	resp, err := q.qs.Params(ctx, &v1.QueryParamsRequest{
 		ParamsType: req.ParamsType,
 	})
@@ -454,16 +375,6 @@
 	}
 
 	response := &v1beta1.QueryParamsResponse{}
-<<<<<<< HEAD
-	switch req.ParamsType {
-	case v1beta1.ParamDeposit:
-		minDeposit := sdk.NewCoins(resp.Params.MinDeposit...)
-		response.DepositParams = v1beta1.NewDepositParams(minDeposit, *resp.Params.MaxDepositPeriod)
-	case v1beta1.ParamVoting:
-		response.VotingParams = v1beta1.NewVotingParams(*resp.Params.VotingPeriod)
-	case v1beta1.ParamTallying:
-		quorum, err := sdkmath.LegacyNewDecFromStr(resp.Params.Quorum)
-=======
 
 	if resp.DepositParams == nil && resp.VotingParams == nil && resp.TallyParams == nil {
 		return nil, status.Errorf(codes.InvalidArgument, "%s is not a valid parameter type", req.ParamsType)
@@ -480,22 +391,19 @@
 
 	if resp.TallyParams != nil {
 		quorum, err := sdkmath.LegacyNewDecFromStr(resp.TallyParams.Quorum)
->>>>>>> 4f445ed9
-		if err != nil {
-			return nil, err
-		}
-		threshold, err := sdkmath.LegacyNewDecFromStr(resp.Params.Threshold)
-		if err != nil {
-			return nil, err
-		}
-		vetoThreshold, err := sdkmath.LegacyNewDecFromStr(resp.Params.VetoThreshold)
+		if err != nil {
+			return nil, err
+		}
+		threshold, err := sdkmath.LegacyNewDecFromStr(resp.TallyParams.Threshold)
+		if err != nil {
+			return nil, err
+		}
+		vetoThreshold, err := sdkmath.LegacyNewDecFromStr(resp.TallyParams.VetoThreshold)
 		if err != nil {
 			return nil, err
 		}
 
 		response.TallyParams = v1beta1.NewTallyParams(quorum, threshold, vetoThreshold)
-	default:
-		return nil, status.Errorf(codes.InvalidArgument, "%s is not a valid parameter type", req.ParamsType)
 	}
 
 	return response, nil

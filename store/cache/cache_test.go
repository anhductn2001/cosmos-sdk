package cache_test

import (
	"fmt"
	"testing"

	"github.com/cosmos/iavl"
	"github.com/stretchr/testify/require"

	coretesting "cosmossdk.io/core/testing"
	"cosmossdk.io/log"
	"cosmossdk.io/store/cache"
	"cosmossdk.io/store/cachekv"
	iavlstore "cosmossdk.io/store/iavl"
	"cosmossdk.io/store/types"
	"cosmossdk.io/store/wrapper"
)

func TestGetOrSetStoreCache(t *testing.T) {
<<<<<<< HEAD
	db := coretesting.NewMemDB()
=======
	db := wrapper.NewDBWrapper(dbm.NewMemDB())
>>>>>>> 4f445ed9
	mngr := cache.NewCommitKVStoreCacheManager(cache.DefaultCommitKVStoreCacheSize)

	sKey := types.NewKVStoreKey("test")
	tree := iavl.NewMutableTree(db, 100, false, log.NewNopLogger())
	store := iavlstore.UnsafeNewStore(tree)
	store2 := mngr.GetStoreCache(sKey, store)

	require.NotNil(t, store2)
	require.Equal(t, store2, mngr.GetStoreCache(sKey, store))
}

func TestUnwrap(t *testing.T) {
<<<<<<< HEAD
	db := coretesting.NewMemDB()
=======
	db := wrapper.NewDBWrapper(dbm.NewMemDB())
>>>>>>> 4f445ed9
	mngr := cache.NewCommitKVStoreCacheManager(cache.DefaultCommitKVStoreCacheSize)

	sKey := types.NewKVStoreKey("test")
	tree := iavl.NewMutableTree(db, 100, false, log.NewNopLogger())
	store := iavlstore.UnsafeNewStore(tree)
	_ = mngr.GetStoreCache(sKey, store)

	require.Equal(t, store, mngr.Unwrap(sKey))
	require.Nil(t, mngr.Unwrap(types.NewKVStoreKey("test2")))
}

func TestStoreCache(t *testing.T) {
<<<<<<< HEAD
	db := coretesting.NewMemDB()
=======
	db := wrapper.NewDBWrapper(dbm.NewMemDB())
>>>>>>> 4f445ed9
	mngr := cache.NewCommitKVStoreCacheManager(cache.DefaultCommitKVStoreCacheSize)

	sKey := types.NewKVStoreKey("test")
	tree := iavl.NewMutableTree(db, 100, false, log.NewNopLogger())
	store := iavlstore.UnsafeNewStore(tree)
	kvStore := mngr.GetStoreCache(sKey, store)

	for i := uint(0); i < cache.DefaultCommitKVStoreCacheSize*2; i++ {
		key := []byte(fmt.Sprintf("key_%d", i))
		value := []byte(fmt.Sprintf("value_%d", i))

		kvStore.Set(key, value)

		res := kvStore.Get(key)
		require.Equal(t, res, value)
		require.Equal(t, res, store.Get(key))

		kvStore.Delete(key)

		require.Nil(t, kvStore.Get(key))
		require.Nil(t, store.Get(key))
	}
}

func TestReset(t *testing.T) {
<<<<<<< HEAD
	db := coretesting.NewMemDB()
=======
	db := wrapper.NewDBWrapper(dbm.NewMemDB())
>>>>>>> 4f445ed9
	mngr := cache.NewCommitKVStoreCacheManager(cache.DefaultCommitKVStoreCacheSize)

	sKey := types.NewKVStoreKey("test")
	tree := iavl.NewMutableTree(db, 100, false, log.NewNopLogger())
	store := iavlstore.UnsafeNewStore(tree)
	store2 := mngr.GetStoreCache(sKey, store)

	require.NotNil(t, store2)
	require.Equal(t, store2, mngr.GetStoreCache(sKey, store))

	// reset and check if the cache is gone
	mngr.Reset()
	require.Nil(t, mngr.Unwrap(sKey))

	// check if the cache is recreated
	require.Equal(t, store2, mngr.GetStoreCache(sKey, store))
}

func TestCacheWrap(t *testing.T) {
<<<<<<< HEAD
	db := coretesting.NewMemDB()
=======
	db := wrapper.NewDBWrapper(dbm.NewMemDB())
>>>>>>> 4f445ed9
	mngr := cache.NewCommitKVStoreCacheManager(cache.DefaultCommitKVStoreCacheSize)

	sKey := types.NewKVStoreKey("test")
	tree := iavl.NewMutableTree(db, 100, false, log.NewNopLogger())
	store := iavlstore.UnsafeNewStore(tree)

	cacheWrapper := mngr.GetStoreCache(sKey, store).CacheWrap()
	require.IsType(t, &cachekv.Store{}, cacheWrapper)
}<|MERGE_RESOLUTION|>--- conflicted
+++ resolved
@@ -4,10 +4,10 @@
 	"fmt"
 	"testing"
 
+	dbm "github.com/cosmos/cosmos-db"
 	"github.com/cosmos/iavl"
 	"github.com/stretchr/testify/require"
 
-	coretesting "cosmossdk.io/core/testing"
 	"cosmossdk.io/log"
 	"cosmossdk.io/store/cache"
 	"cosmossdk.io/store/cachekv"
@@ -17,11 +17,7 @@
 )
 
 func TestGetOrSetStoreCache(t *testing.T) {
-<<<<<<< HEAD
-	db := coretesting.NewMemDB()
-=======
 	db := wrapper.NewDBWrapper(dbm.NewMemDB())
->>>>>>> 4f445ed9
 	mngr := cache.NewCommitKVStoreCacheManager(cache.DefaultCommitKVStoreCacheSize)
 
 	sKey := types.NewKVStoreKey("test")
@@ -34,11 +30,7 @@
 }
 
 func TestUnwrap(t *testing.T) {
-<<<<<<< HEAD
-	db := coretesting.NewMemDB()
-=======
 	db := wrapper.NewDBWrapper(dbm.NewMemDB())
->>>>>>> 4f445ed9
 	mngr := cache.NewCommitKVStoreCacheManager(cache.DefaultCommitKVStoreCacheSize)
 
 	sKey := types.NewKVStoreKey("test")
@@ -51,11 +43,7 @@
 }
 
 func TestStoreCache(t *testing.T) {
-<<<<<<< HEAD
-	db := coretesting.NewMemDB()
-=======
 	db := wrapper.NewDBWrapper(dbm.NewMemDB())
->>>>>>> 4f445ed9
 	mngr := cache.NewCommitKVStoreCacheManager(cache.DefaultCommitKVStoreCacheSize)
 
 	sKey := types.NewKVStoreKey("test")
@@ -81,11 +69,7 @@
 }
 
 func TestReset(t *testing.T) {
-<<<<<<< HEAD
-	db := coretesting.NewMemDB()
-=======
 	db := wrapper.NewDBWrapper(dbm.NewMemDB())
->>>>>>> 4f445ed9
 	mngr := cache.NewCommitKVStoreCacheManager(cache.DefaultCommitKVStoreCacheSize)
 
 	sKey := types.NewKVStoreKey("test")
@@ -105,11 +89,7 @@
 }
 
 func TestCacheWrap(t *testing.T) {
-<<<<<<< HEAD
-	db := coretesting.NewMemDB()
-=======
 	db := wrapper.NewDBWrapper(dbm.NewMemDB())
->>>>>>> 4f445ed9
 	mngr := cache.NewCommitKVStoreCacheManager(cache.DefaultCommitKVStoreCacheSize)
 
 	sKey := types.NewKVStoreKey("test")

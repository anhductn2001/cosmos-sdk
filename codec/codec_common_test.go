--- conflicted
+++ resolved
@@ -93,12 +93,8 @@
 },
 ) {
 	t.Helper()
-<<<<<<< HEAD
-	any, err := types.NewAnyWithValue(&testdata.Dog{Name: "rufus"})
-=======
 
 	cdcAny, err := types.NewAnyWithValue(&testdata.Dog{Name: "rufus"})
->>>>>>> 4f445ed9
 	require.NoError(t, err)
 
 	testCases := []testCase{
@@ -127,10 +123,6 @@
 	}
 
 	for _, tc := range testCases {
-<<<<<<< HEAD
-
-=======
->>>>>>> 4f445ed9
 		m1 := mustMarshaler{cdc.Marshal, cdc.MustMarshal, cdc.Unmarshal, cdc.MustUnmarshal}
 		m2 := mustMarshaler{cdc.MarshalLengthPrefixed, cdc.MustMarshalLengthPrefixed, cdc.UnmarshalLengthPrefixed, cdc.MustUnmarshalLengthPrefixed}
 		m3 := mustMarshaler{

package v1

import (
	"encoding/json"
	"fmt"
	"strings"

	"cosmossdk.io/math"
)

const (
	OptionEmpty = VoteOption_VOTE_OPTION_UNSPECIFIED
	OptionOne   = VoteOption_VOTE_OPTION_ONE
	OptionTwo   = VoteOption_VOTE_OPTION_TWO
	OptionThree = VoteOption_VOTE_OPTION_THREE
	OptionFour  = VoteOption_VOTE_OPTION_FOUR
	OptionSpam  = VoteOption_VOTE_OPTION_SPAM

	OptionYes        = VoteOption_VOTE_OPTION_YES
	OptionNo         = VoteOption_VOTE_OPTION_NO
	OptionNoWithVeto = VoteOption_VOTE_OPTION_NO_WITH_VETO
	OptionAbstain    = VoteOption_VOTE_OPTION_ABSTAIN
)

// NewVote creates a new Vote instance
func NewVote(proposalID uint64, voter string, options WeightedVoteOptions, metadata string) Vote {
	return Vote{ProposalId: proposalID, Voter: voter, Options: options, Metadata: metadata}
}

// Empty returns whether a vote is empty.
func (v Vote) Empty() bool {
	return v.ProposalId == 0 || v.Voter == "" || len(v.Options) == 0
}

// Votes is a collection of Vote objects
type Votes []*Vote

// Equal returns true if two slices (order-dependant) of votes are equal.
func (v Votes) Equal(other Votes) bool {
	if len(v) != len(other) {
		return false
	}

	for i, vote := range v {
		if vote.String() != other[i].String() {
			return false
		}
	}

	return true
}

// String implements stringer interface
func (v Votes) String() string {
	if len(v) == 0 {
		return "[]"
	}
	out := fmt.Sprintf("Votes for Proposal %d:", v[0].ProposalId)
	for _, vot := range v {
		out += fmt.Sprintf("\n  %s: %s", vot.Voter, vot.Options)
	}
	return out
}

func NewWeightedVoteOption(option VoteOption, weight math.LegacyDec) *WeightedVoteOption {
	return &WeightedVoteOption{Option: option, Weight: weight.String()}
}

// IsValid returns true if the sub vote is valid and false otherwise.
func (w *WeightedVoteOption) IsValid() bool {
	weight, err := math.LegacyNewDecFromStr(w.Weight)
	if err != nil {
		return false
	}

	if !weight.IsPositive() || weight.GT(math.LegacyNewDec(1)) {
		return false
	}

	return ValidVoteOption(w.Option)
}

// NewNonSplitVoteOption creates a single option vote with weight 1
func NewNonSplitVoteOption(option VoteOption) WeightedVoteOptions {
	return WeightedVoteOptions{{option, math.LegacyNewDec(1).String()}}
}

// ValidWeightedVoteOption returns true if the sub vote is valid and false otherwise.
func ValidWeightedVoteOption(option WeightedVoteOption) bool {
	weight, err := math.LegacyNewDecFromStr(option.Weight)
	if err != nil || !weight.IsPositive() || weight.GT(math.LegacyNewDec(1)) {
		return false
	}
	return ValidVoteOption(option.Option)
}

// WeightedVoteOptions describes array of WeightedVoteOptions
type WeightedVoteOptions []*WeightedVoteOption

func (v WeightedVoteOptions) String() string {
	out, _ := json.Marshal(v)
	return string(out)
}

// VoteOptionFromString returns a VoteOption from a string. It returns an error
// if the string is invalid.
func VoteOptionFromString(str string) (VoteOption, error) {
	option, ok := VoteOption_value[str]
	if !ok {
		return OptionEmpty, fmt.Errorf("'%s' is not a valid vote option, available options: yes,option_one/no,option_three/no_with_veto,option_four/abstain,option_two/spam", str)
	}
	return VoteOption(option), nil
}

// WeightedVoteOptionsFromString returns weighted vote options from string. It returns an error
// if the string is invalid.
func WeightedVoteOptionsFromString(str string) (WeightedVoteOptions, error) {
	options := WeightedVoteOptions{}
	for _, option := range strings.Split(str, ",") {
		fields := strings.Split(option, "=")
		option, err := VoteOptionFromString(fields[0])
		if err != nil {
			return options, err
		}
		if len(fields) < 2 {
			return options, fmt.Errorf("weight field does not exist for %s option", fields[0])
		}
		weight, err := math.LegacyNewDecFromStr(fields[1])
		if err != nil {
			return options, err
		}
		options = append(options, NewWeightedVoteOption(option, weight))
	}
	return options, nil
}

// ValidVoteOption returns true if the vote option is valid and false otherwise.
func ValidVoteOption(option VoteOption) bool {
	if option == OptionOne ||
		option == OptionTwo ||
		option == OptionThree ||
		option == OptionFour ||
		option == OptionSpam {
		return true
	}
	return false
}

// Format implements the fmt.Formatter interface.
func (vo VoteOption) Format(s fmt.State, verb rune) {
	switch verb {
	case 's':
		_, _ = s.Write([]byte(vo.String()))
	default:
<<<<<<< HEAD
		_, _ = s.Write([]byte(fmt.Sprintf("%v", byte(vo))))
=======
		_, _ = fmt.Fprintf(s, "%v", byte(vo))
>>>>>>> 4f445ed9
	}
}<|MERGE_RESOLUTION|>--- conflicted
+++ resolved
@@ -6,16 +6,12 @@
 	"strings"
 
 	"cosmossdk.io/math"
+
+	sdk "github.com/cosmos/cosmos-sdk/types"
 )
 
 const (
-	OptionEmpty = VoteOption_VOTE_OPTION_UNSPECIFIED
-	OptionOne   = VoteOption_VOTE_OPTION_ONE
-	OptionTwo   = VoteOption_VOTE_OPTION_TWO
-	OptionThree = VoteOption_VOTE_OPTION_THREE
-	OptionFour  = VoteOption_VOTE_OPTION_FOUR
-	OptionSpam  = VoteOption_VOTE_OPTION_SPAM
-
+	OptionEmpty      = VoteOption_VOTE_OPTION_UNSPECIFIED
 	OptionYes        = VoteOption_VOTE_OPTION_YES
 	OptionNo         = VoteOption_VOTE_OPTION_NO
 	OptionNoWithVeto = VoteOption_VOTE_OPTION_NO_WITH_VETO
@@ -23,8 +19,8 @@
 )
 
 // NewVote creates a new Vote instance
-func NewVote(proposalID uint64, voter string, options WeightedVoteOptions, metadata string) Vote {
-	return Vote{ProposalId: proposalID, Voter: voter, Options: options, Metadata: metadata}
+func NewVote(proposalID uint64, voter sdk.AccAddress, options WeightedVoteOptions, metadata string) Vote {
+	return Vote{ProposalId: proposalID, Voter: voter.String(), Options: options, Metadata: metadata}
 }
 
 // Empty returns whether a vote is empty.
@@ -107,7 +103,7 @@
 func VoteOptionFromString(str string) (VoteOption, error) {
 	option, ok := VoteOption_value[str]
 	if !ok {
-		return OptionEmpty, fmt.Errorf("'%s' is not a valid vote option, available options: yes,option_one/no,option_three/no_with_veto,option_four/abstain,option_two/spam", str)
+		return OptionEmpty, fmt.Errorf("'%s' is not a valid vote option, available options: yes/no/no_with_veto/abstain", str)
 	}
 	return VoteOption(option), nil
 }
@@ -136,11 +132,10 @@
 
 // ValidVoteOption returns true if the vote option is valid and false otherwise.
 func ValidVoteOption(option VoteOption) bool {
-	if option == OptionOne ||
-		option == OptionTwo ||
-		option == OptionThree ||
-		option == OptionFour ||
-		option == OptionSpam {
+	if option == OptionYes ||
+		option == OptionAbstain ||
+		option == OptionNo ||
+		option == OptionNoWithVeto {
 		return true
 	}
 	return false
@@ -152,10 +147,6 @@
 	case 's':
 		_, _ = s.Write([]byte(vo.String()))
 	default:
-<<<<<<< HEAD
-		_, _ = s.Write([]byte(fmt.Sprintf("%v", byte(vo))))
-=======
 		_, _ = fmt.Fprintf(s, "%v", byte(vo))
->>>>>>> 4f445ed9
 	}
 }
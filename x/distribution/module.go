package distribution

import (
	"context"
	"encoding/json"
	"fmt"

	gwruntime "github.com/grpc-ecosystem/grpc-gateway/runtime"
	"github.com/spf13/cobra"
	"google.golang.org/grpc"

	"cosmossdk.io/collections"
	"cosmossdk.io/core/appmodule"
<<<<<<< HEAD
	"cosmossdk.io/core/codec"
	"cosmossdk.io/core/registry"
	"cosmossdk.io/schema"
	"cosmossdk.io/x/distribution/client/cli"
	"cosmossdk.io/x/distribution/keeper"
	"cosmossdk.io/x/distribution/simulation"
	"cosmossdk.io/x/distribution/types"
=======
	"cosmossdk.io/core/store"
	"cosmossdk.io/depinject"
>>>>>>> 4f445ed9

	sdkclient "github.com/cosmos/cosmos-sdk/client"
	"github.com/cosmos/cosmos-sdk/simsx"
	"github.com/cosmos/cosmos-sdk/types/module"
	simtypes "github.com/cosmos/cosmos-sdk/types/simulation"
)

// ConsensusVersion defines the current x/distribution module consensus version.
const ConsensusVersion = 4

var (
<<<<<<< HEAD
	_ module.HasAminoCodec       = AppModule{}
	_ module.HasGRPCGateway      = AppModule{}
	_ module.AppModuleSimulation = AppModule{}

	_ appmodule.AppModule             = AppModule{}
	_ appmodule.HasBeginBlocker       = AppModule{}
	_ appmodule.HasMigrations         = AppModule{}
	_ appmodule.HasRegisterInterfaces = AppModule{}
	_ appmodule.HasGenesis            = AppModule{}
=======
	_ module.AppModuleBasic      = AppModule{}
	_ module.AppModuleSimulation = AppModule{}
	_ module.HasGenesis          = AppModule{}
	_ module.HasServices         = AppModule{}

	_ appmodule.AppModule       = AppModule{}
	_ appmodule.HasBeginBlocker = AppModule{}
>>>>>>> 4f445ed9
)

// AppModule implements an application module for the distribution module.
type AppModule struct {
	cdc           codec.Codec
	keeper        keeper.Keeper
	stakingKeeper types.StakingKeeper
}

// NewAppModule creates a new AppModule object
func NewAppModule(cdc codec.Codec, keeper keeper.Keeper, stakingKeeper types.StakingKeeper) AppModule {
	return AppModule{
		cdc:           cdc,
		keeper:        keeper,
		stakingKeeper: stakingKeeper,
	}
}

// IsAppModule implements the appmodule.AppModule interface.
func (am AppModule) IsAppModule() {}

// Name returns the distribution module's name.
// Deprecated: kept for legacy reasons.
func (AppModule) Name() string {
	return types.ModuleName
}

<<<<<<< HEAD
// RegisterLegacyAminoCodec registers the distribution module's types for the given codec.
func (AppModule) RegisterLegacyAminoCodec(registrar registry.AminoRegistrar) {
	types.RegisterLegacyAminoCodec(registrar)
=======
// ValidateGenesis performs genesis state validation for the distribution module.
func (AppModuleBasic) ValidateGenesis(cdc codec.JSONCodec, _ sdkclient.TxEncodingConfig, bz json.RawMessage) error {
	var data types.GenesisState
	if err := cdc.UnmarshalJSON(bz, &data); err != nil {
		return fmt.Errorf("failed to unmarshal %s genesis state: %w", types.ModuleName, err)
	}

	return types.ValidateGenesis(&data)
>>>>>>> 4f445ed9
}

// RegisterGRPCGatewayRoutes registers the gRPC Gateway routes for the distribution module.
func (AppModule) RegisterGRPCGatewayRoutes(clientCtx sdkclient.Context, mux *gwruntime.ServeMux) {
	if err := types.RegisterQueryHandlerClient(context.Background(), mux, types.NewQueryClient(clientCtx)); err != nil {
		panic(err)
	}
}

// GetTxCmd returns the root tx command for the distribution module.
<<<<<<< HEAD
func (AppModule) GetTxCmd() *cobra.Command {
	return cli.NewTxCmd()
=======
func (ab AppModuleBasic) GetTxCmd() *cobra.Command {
	return cli.NewTxCmd(ab.cdc.InterfaceRegistry().SigningContext().ValidatorAddressCodec(), ab.cdc.InterfaceRegistry().SigningContext().AddressCodec())
>>>>>>> 4f445ed9
}

// RegisterInterfaces implements InterfaceModule
func (AppModule) RegisterInterfaces(registrar registry.InterfaceRegistrar) {
	types.RegisterInterfaces(registrar)
}

// RegisterServices registers module services.
func (am AppModule) RegisterServices(registrar grpc.ServiceRegistrar) error {
	types.RegisterMsgServer(registrar, keeper.NewMsgServerImpl(am.keeper))
	types.RegisterQueryServer(registrar, keeper.NewQuerier(am.keeper))

	return nil
}

// RegisterMigrations registers the distribution module's migrations.
func (am AppModule) RegisterMigrations(mr appmodule.MigrationRegistrar) error {
	m := keeper.NewMigrator(am.keeper)
	if err := mr.Register(types.ModuleName, 1, m.Migrate1to2); err != nil {
		return fmt.Errorf("failed to migrate x/%s from version 1 to 2: %w", types.ModuleName, err)
	}

<<<<<<< HEAD
	if err := mr.Register(types.ModuleName, 2, m.Migrate2to3); err != nil {
		return fmt.Errorf("failed to migrate x/%s from version 2 to 3: %w", types.ModuleName, err)
	}
=======
// IsOnePerModuleType implements the depinject.OnePerModuleType interface.
func (am AppModule) IsOnePerModuleType() {}
>>>>>>> 4f445ed9

	if err := mr.Register(types.ModuleName, 3, m.Migrate3to4); err != nil {
		return fmt.Errorf("failed to migrate x/%s from version 3 to 4: %w", types.ModuleName, err)
	}

<<<<<<< HEAD
	return nil
}

// DefaultGenesis returns default genesis state as raw bytes for the distribution module.
func (am AppModule) DefaultGenesis() json.RawMessage {
	data, err := am.cdc.MarshalJSON(types.DefaultGenesisState())
	if err != nil {
		panic(err)
	}
	return data
}

// ValidateGenesis performs genesis state validation for the distribution module.
func (am AppModule) ValidateGenesis(bz json.RawMessage) error {
	var data types.GenesisState
	if err := am.cdc.UnmarshalJSON(bz, &data); err != nil {
		return fmt.Errorf("failed to unmarshal %s genesis state: %w", types.ModuleName, err)
=======
// RegisterServices registers module services.
func (am AppModule) RegisterServices(cfg module.Configurator) {
	types.RegisterMsgServer(cfg.MsgServer(), keeper.NewMsgServerImpl(am.keeper))
	types.RegisterQueryServer(cfg.QueryServer(), keeper.NewQuerier(am.keeper))

	m := keeper.NewMigrator(am.keeper, am.legacySubspace)
	if err := cfg.RegisterMigration(types.ModuleName, 1, m.Migrate1to2); err != nil {
		panic(fmt.Sprintf("failed to migrate x/%s from version 1 to 2: %v", types.ModuleName, err))
>>>>>>> 4f445ed9
	}

	return types.ValidateGenesis(&data)
}

<<<<<<< HEAD
// InitGenesis performs genesis initialization for the distribution module.
func (am AppModule) InitGenesis(ctx context.Context, data json.RawMessage) error {
	var genesisState types.GenesisState
	if err := am.cdc.UnmarshalJSON(data, &genesisState); err != nil {
		return err
	}
	return am.keeper.InitGenesis(ctx, genesisState)
=======
// InitGenesis performs genesis initialization for the distribution module. It returns
// no validator updates.
func (am AppModule) InitGenesis(ctx sdk.Context, cdc codec.JSONCodec, data json.RawMessage) {
	var genesisState types.GenesisState
	cdc.MustUnmarshalJSON(data, &genesisState)
	am.keeper.InitGenesis(ctx, genesisState)
>>>>>>> 4f445ed9
}

// ExportGenesis returns the exported genesis state as raw bytes for the distribution
// module.
func (am AppModule) ExportGenesis(ctx context.Context) (json.RawMessage, error) {
	gs, err := am.keeper.ExportGenesis(ctx)
	if err != nil {
		return nil, err
	}
	return am.cdc.MarshalJSON(gs)
}

// ConsensusVersion implements HasConsensusVersion
func (AppModule) ConsensusVersion() uint64 { return ConsensusVersion }

// BeginBlock returns the begin blocker for the distribution module.
func (am AppModule) BeginBlock(ctx context.Context) error {
	return am.keeper.BeginBlocker(ctx)
}

// AppModuleSimulation functions

// GenerateGenesisState creates a randomized GenState of the distribution module.
func (AppModule) GenerateGenesisState(simState *module.SimulationState) {
	simulation.RandomizedGenState(simState)
}

<<<<<<< HEAD
=======
// ProposalMsgs returns msgs used for governance proposals for simulations.
func (AppModule) ProposalMsgs(_ module.SimulationState) []simtypes.WeightedProposalMsg {
	return simulation.ProposalMsgs()
}

>>>>>>> 4f445ed9
// RegisterStoreDecoder registers a decoder for distribution module's types
func (am AppModule) RegisterStoreDecoder(sdr simtypes.StoreDecoderRegistry) {
	sdr[types.StoreKey] = simulation.NewDecodeStore(am.cdc)
}

<<<<<<< HEAD
// ProposalMsgsX returns msgs used for governance proposals for simulations.
func (AppModule) ProposalMsgsX(weights simsx.WeightSource, reg simsx.Registry) {
	reg.Add(weights.Get("msg_update_params", 100), simulation.MsgUpdateParamsFactory())
=======
// WeightedOperations returns the all the gov module operations with their respective weights.
func (am AppModule) WeightedOperations(simState module.SimulationState) []simtypes.WeightedOperation {
	return simulation.WeightedOperations(
		simState.AppParams, simState.Cdc, simState.TxConfig,
		am.accountKeeper, am.bankKeeper, am.keeper, am.stakingKeeper,
	)
}

//
// App Wiring Setup
//

func init() {
	appmodule.Register(&modulev1.Module{},
		appmodule.Provide(ProvideModule),
	)
}

type ModuleInputs struct {
	depinject.In

	Config       *modulev1.Module
	StoreService store.KVStoreService
	Cdc          codec.Codec

	AccountKeeper      types.AccountKeeper
	BankKeeper         types.BankKeeper
	StakingKeeper      types.StakingKeeper
	ExternalPoolKeeper types.ExternalCommunityPoolKeeper `optional:"true"`

	// LegacySubspace is used solely for migration of x/params managed parameters
	LegacySubspace exported.Subspace `optional:"true"`
>>>>>>> 4f445ed9
}

func (am AppModule) WeightedOperationsX(weights simsx.WeightSource, reg simsx.Registry) {
	reg.Add(weights.Get("msg_set_withdraw_address", 50), simulation.MsgSetWithdrawAddressFactory(am.keeper))
	reg.Add(weights.Get("msg_withdraw_delegation_reward", 50), simulation.MsgWithdrawDelegatorRewardFactory(am.keeper, am.stakingKeeper))
	reg.Add(weights.Get("msg_withdraw_validator_commission", 50), simulation.MsgWithdrawValidatorCommissionFactory(am.keeper, am.stakingKeeper))
}

<<<<<<< HEAD
// ModuleCodec implements schema.HasModuleCodec.
// It allows the indexer to decode the module's KVPairUpdate.
func (am AppModule) ModuleCodec() (schema.ModuleCodec, error) {
	return am.keeper.Schema.ModuleCodec(collections.IndexingOptions{})
=======
func ProvideModule(in ModuleInputs) ModuleOutputs {
	feeCollectorName := in.Config.FeeCollectorName
	if feeCollectorName == "" {
		feeCollectorName = authtypes.FeeCollectorName
	}

	// default to governance authority if not provided
	authority := authtypes.NewModuleAddress(govtypes.ModuleName)
	if in.Config.Authority != "" {
		authority = authtypes.NewModuleAddressOrBech32Address(in.Config.Authority)
	}

	var opts []keeper.InitOption
	if in.ExternalPoolKeeper != nil {
		opts = append(opts, keeper.WithExternalCommunityPool(in.ExternalPoolKeeper))
	}

	k := keeper.NewKeeper(
		in.Cdc,
		in.StoreService,
		in.AccountKeeper,
		in.BankKeeper,
		in.StakingKeeper,
		feeCollectorName,
		authority.String(),
		opts...,
	)

	m := NewAppModule(in.Cdc, k, in.AccountKeeper, in.BankKeeper, in.StakingKeeper, in.LegacySubspace)

	return ModuleOutputs{
		DistrKeeper: k,
		Module:      m,
		Hooks:       staking.StakingHooksWrapper{StakingHooks: k.Hooks()},
	}
>>>>>>> 4f445ed9
}<|MERGE_RESOLUTION|>--- conflicted
+++ resolved
@@ -7,44 +7,33 @@
 
 	gwruntime "github.com/grpc-ecosystem/grpc-gateway/runtime"
 	"github.com/spf13/cobra"
-	"google.golang.org/grpc"
-
-	"cosmossdk.io/collections"
+
+	modulev1 "cosmossdk.io/api/cosmos/distribution/module/v1"
+	"cosmossdk.io/core/address"
 	"cosmossdk.io/core/appmodule"
-<<<<<<< HEAD
-	"cosmossdk.io/core/codec"
-	"cosmossdk.io/core/registry"
-	"cosmossdk.io/schema"
-	"cosmossdk.io/x/distribution/client/cli"
-	"cosmossdk.io/x/distribution/keeper"
-	"cosmossdk.io/x/distribution/simulation"
-	"cosmossdk.io/x/distribution/types"
-=======
 	"cosmossdk.io/core/store"
 	"cosmossdk.io/depinject"
->>>>>>> 4f445ed9
 
 	sdkclient "github.com/cosmos/cosmos-sdk/client"
-	"github.com/cosmos/cosmos-sdk/simsx"
+	"github.com/cosmos/cosmos-sdk/codec"
+	cdctypes "github.com/cosmos/cosmos-sdk/codec/types"
+	sdk "github.com/cosmos/cosmos-sdk/types"
 	"github.com/cosmos/cosmos-sdk/types/module"
 	simtypes "github.com/cosmos/cosmos-sdk/types/simulation"
+	authtypes "github.com/cosmos/cosmos-sdk/x/auth/types"
+	"github.com/cosmos/cosmos-sdk/x/distribution/client/cli"
+	"github.com/cosmos/cosmos-sdk/x/distribution/exported"
+	"github.com/cosmos/cosmos-sdk/x/distribution/keeper"
+	"github.com/cosmos/cosmos-sdk/x/distribution/simulation"
+	"github.com/cosmos/cosmos-sdk/x/distribution/types"
+	govtypes "github.com/cosmos/cosmos-sdk/x/gov/types"
+	staking "github.com/cosmos/cosmos-sdk/x/staking/types"
 )
 
 // ConsensusVersion defines the current x/distribution module consensus version.
-const ConsensusVersion = 4
+const ConsensusVersion = 3
 
 var (
-<<<<<<< HEAD
-	_ module.HasAminoCodec       = AppModule{}
-	_ module.HasGRPCGateway      = AppModule{}
-	_ module.AppModuleSimulation = AppModule{}
-
-	_ appmodule.AppModule             = AppModule{}
-	_ appmodule.HasBeginBlocker       = AppModule{}
-	_ appmodule.HasMigrations         = AppModule{}
-	_ appmodule.HasRegisterInterfaces = AppModule{}
-	_ appmodule.HasGenesis            = AppModule{}
-=======
 	_ module.AppModuleBasic      = AppModule{}
 	_ module.AppModuleSimulation = AppModule{}
 	_ module.HasGenesis          = AppModule{}
@@ -52,39 +41,30 @@
 
 	_ appmodule.AppModule       = AppModule{}
 	_ appmodule.HasBeginBlocker = AppModule{}
->>>>>>> 4f445ed9
 )
 
-// AppModule implements an application module for the distribution module.
-type AppModule struct {
-	cdc           codec.Codec
-	keeper        keeper.Keeper
-	stakingKeeper types.StakingKeeper
-}
-
-// NewAppModule creates a new AppModule object
-func NewAppModule(cdc codec.Codec, keeper keeper.Keeper, stakingKeeper types.StakingKeeper) AppModule {
-	return AppModule{
-		cdc:           cdc,
-		keeper:        keeper,
-		stakingKeeper: stakingKeeper,
-	}
-}
-
-// IsAppModule implements the appmodule.AppModule interface.
-func (am AppModule) IsAppModule() {}
+// AppModuleBasic defines the basic application module used by the distribution module.
+type AppModuleBasic struct {
+	cdc codec.Codec
+	ac  address.Codec
+}
 
 // Name returns the distribution module's name.
-// Deprecated: kept for legacy reasons.
-func (AppModule) Name() string {
+func (AppModuleBasic) Name() string {
 	return types.ModuleName
 }
 
-<<<<<<< HEAD
 // RegisterLegacyAminoCodec registers the distribution module's types for the given codec.
-func (AppModule) RegisterLegacyAminoCodec(registrar registry.AminoRegistrar) {
-	types.RegisterLegacyAminoCodec(registrar)
-=======
+func (AppModuleBasic) RegisterLegacyAminoCodec(cdc *codec.LegacyAmino) {
+	types.RegisterLegacyAminoCodec(cdc)
+}
+
+// DefaultGenesis returns default genesis state as raw bytes for the distribution
+// module.
+func (AppModuleBasic) DefaultGenesis(cdc codec.JSONCodec) json.RawMessage {
+	return cdc.MustMarshalJSON(types.DefaultGenesisState())
+}
+
 // ValidateGenesis performs genesis state validation for the distribution module.
 func (AppModuleBasic) ValidateGenesis(cdc codec.JSONCodec, _ sdkclient.TxEncodingConfig, bz json.RawMessage) error {
 	var data types.GenesisState
@@ -93,78 +73,59 @@
 	}
 
 	return types.ValidateGenesis(&data)
->>>>>>> 4f445ed9
 }
 
 // RegisterGRPCGatewayRoutes registers the gRPC Gateway routes for the distribution module.
-func (AppModule) RegisterGRPCGatewayRoutes(clientCtx sdkclient.Context, mux *gwruntime.ServeMux) {
+func (AppModuleBasic) RegisterGRPCGatewayRoutes(clientCtx sdkclient.Context, mux *gwruntime.ServeMux) {
 	if err := types.RegisterQueryHandlerClient(context.Background(), mux, types.NewQueryClient(clientCtx)); err != nil {
 		panic(err)
 	}
 }
 
 // GetTxCmd returns the root tx command for the distribution module.
-<<<<<<< HEAD
-func (AppModule) GetTxCmd() *cobra.Command {
-	return cli.NewTxCmd()
-=======
 func (ab AppModuleBasic) GetTxCmd() *cobra.Command {
 	return cli.NewTxCmd(ab.cdc.InterfaceRegistry().SigningContext().ValidatorAddressCodec(), ab.cdc.InterfaceRegistry().SigningContext().AddressCodec())
->>>>>>> 4f445ed9
 }
 
 // RegisterInterfaces implements InterfaceModule
-func (AppModule) RegisterInterfaces(registrar registry.InterfaceRegistrar) {
-	types.RegisterInterfaces(registrar)
-}
-
-// RegisterServices registers module services.
-func (am AppModule) RegisterServices(registrar grpc.ServiceRegistrar) error {
-	types.RegisterMsgServer(registrar, keeper.NewMsgServerImpl(am.keeper))
-	types.RegisterQueryServer(registrar, keeper.NewQuerier(am.keeper))
-
-	return nil
-}
-
-// RegisterMigrations registers the distribution module's migrations.
-func (am AppModule) RegisterMigrations(mr appmodule.MigrationRegistrar) error {
-	m := keeper.NewMigrator(am.keeper)
-	if err := mr.Register(types.ModuleName, 1, m.Migrate1to2); err != nil {
-		return fmt.Errorf("failed to migrate x/%s from version 1 to 2: %w", types.ModuleName, err)
-	}
-
-<<<<<<< HEAD
-	if err := mr.Register(types.ModuleName, 2, m.Migrate2to3); err != nil {
-		return fmt.Errorf("failed to migrate x/%s from version 2 to 3: %w", types.ModuleName, err)
-	}
-=======
+func (AppModuleBasic) RegisterInterfaces(registry cdctypes.InterfaceRegistry) {
+	types.RegisterInterfaces(registry)
+}
+
+// AppModule implements an application module for the distribution module.
+type AppModule struct {
+	AppModuleBasic
+
+	keeper        keeper.Keeper
+	accountKeeper types.AccountKeeper
+	bankKeeper    types.BankKeeper
+	stakingKeeper types.StakingKeeper
+
+	// legacySubspace is used solely for migration of x/params managed parameters
+	legacySubspace exported.Subspace
+}
+
+// NewAppModule creates a new AppModule object
+func NewAppModule(
+	cdc codec.Codec, keeper keeper.Keeper, accountKeeper types.AccountKeeper,
+	bankKeeper types.BankKeeper, stakingKeeper types.StakingKeeper, ss exported.Subspace,
+) AppModule {
+	return AppModule{
+		AppModuleBasic: AppModuleBasic{cdc: cdc, ac: accountKeeper.AddressCodec()},
+		keeper:         keeper,
+		accountKeeper:  accountKeeper,
+		bankKeeper:     bankKeeper,
+		stakingKeeper:  stakingKeeper,
+		legacySubspace: ss,
+	}
+}
+
 // IsOnePerModuleType implements the depinject.OnePerModuleType interface.
 func (am AppModule) IsOnePerModuleType() {}
->>>>>>> 4f445ed9
-
-	if err := mr.Register(types.ModuleName, 3, m.Migrate3to4); err != nil {
-		return fmt.Errorf("failed to migrate x/%s from version 3 to 4: %w", types.ModuleName, err)
-	}
-
-<<<<<<< HEAD
-	return nil
-}
-
-// DefaultGenesis returns default genesis state as raw bytes for the distribution module.
-func (am AppModule) DefaultGenesis() json.RawMessage {
-	data, err := am.cdc.MarshalJSON(types.DefaultGenesisState())
-	if err != nil {
-		panic(err)
-	}
-	return data
-}
-
-// ValidateGenesis performs genesis state validation for the distribution module.
-func (am AppModule) ValidateGenesis(bz json.RawMessage) error {
-	var data types.GenesisState
-	if err := am.cdc.UnmarshalJSON(bz, &data); err != nil {
-		return fmt.Errorf("failed to unmarshal %s genesis state: %w", types.ModuleName, err)
-=======
+
+// IsAppModule implements the appmodule.AppModule interface.
+func (am AppModule) IsAppModule() {}
+
 // RegisterServices registers module services.
 func (am AppModule) RegisterServices(cfg module.Configurator) {
 	types.RegisterMsgServer(cfg.MsgServer(), keeper.NewMsgServerImpl(am.keeper))
@@ -173,46 +134,35 @@
 	m := keeper.NewMigrator(am.keeper, am.legacySubspace)
 	if err := cfg.RegisterMigration(types.ModuleName, 1, m.Migrate1to2); err != nil {
 		panic(fmt.Sprintf("failed to migrate x/%s from version 1 to 2: %v", types.ModuleName, err))
->>>>>>> 4f445ed9
-	}
-
-	return types.ValidateGenesis(&data)
-}
-
-<<<<<<< HEAD
-// InitGenesis performs genesis initialization for the distribution module.
-func (am AppModule) InitGenesis(ctx context.Context, data json.RawMessage) error {
-	var genesisState types.GenesisState
-	if err := am.cdc.UnmarshalJSON(data, &genesisState); err != nil {
-		return err
-	}
-	return am.keeper.InitGenesis(ctx, genesisState)
-=======
+	}
+
+	if err := cfg.RegisterMigration(types.ModuleName, 2, m.Migrate2to3); err != nil {
+		panic(fmt.Sprintf("failed to migrate x/%s from version 2 to 3: %v", types.ModuleName, err))
+	}
+}
+
 // InitGenesis performs genesis initialization for the distribution module. It returns
 // no validator updates.
 func (am AppModule) InitGenesis(ctx sdk.Context, cdc codec.JSONCodec, data json.RawMessage) {
 	var genesisState types.GenesisState
 	cdc.MustUnmarshalJSON(data, &genesisState)
 	am.keeper.InitGenesis(ctx, genesisState)
->>>>>>> 4f445ed9
 }
 
 // ExportGenesis returns the exported genesis state as raw bytes for the distribution
 // module.
-func (am AppModule) ExportGenesis(ctx context.Context) (json.RawMessage, error) {
-	gs, err := am.keeper.ExportGenesis(ctx)
-	if err != nil {
-		return nil, err
-	}
-	return am.cdc.MarshalJSON(gs)
-}
-
-// ConsensusVersion implements HasConsensusVersion
+func (am AppModule) ExportGenesis(ctx sdk.Context, cdc codec.JSONCodec) json.RawMessage {
+	gs := am.keeper.ExportGenesis(ctx)
+	return cdc.MustMarshalJSON(gs)
+}
+
+// ConsensusVersion implements AppModule/ConsensusVersion.
 func (AppModule) ConsensusVersion() uint64 { return ConsensusVersion }
 
 // BeginBlock returns the begin blocker for the distribution module.
 func (am AppModule) BeginBlock(ctx context.Context) error {
-	return am.keeper.BeginBlocker(ctx)
+	c := sdk.UnwrapSDKContext(ctx)
+	return BeginBlocker(c, am.keeper)
 }
 
 // AppModuleSimulation functions
@@ -222,24 +172,16 @@
 	simulation.RandomizedGenState(simState)
 }
 
-<<<<<<< HEAD
-=======
 // ProposalMsgs returns msgs used for governance proposals for simulations.
 func (AppModule) ProposalMsgs(_ module.SimulationState) []simtypes.WeightedProposalMsg {
 	return simulation.ProposalMsgs()
 }
 
->>>>>>> 4f445ed9
 // RegisterStoreDecoder registers a decoder for distribution module's types
 func (am AppModule) RegisterStoreDecoder(sdr simtypes.StoreDecoderRegistry) {
 	sdr[types.StoreKey] = simulation.NewDecodeStore(am.cdc)
 }
 
-<<<<<<< HEAD
-// ProposalMsgsX returns msgs used for governance proposals for simulations.
-func (AppModule) ProposalMsgsX(weights simsx.WeightSource, reg simsx.Registry) {
-	reg.Add(weights.Get("msg_update_params", 100), simulation.MsgUpdateParamsFactory())
-=======
 // WeightedOperations returns the all the gov module operations with their respective weights.
 func (am AppModule) WeightedOperations(simState module.SimulationState) []simtypes.WeightedOperation {
 	return simulation.WeightedOperations(
@@ -272,21 +214,16 @@
 
 	// LegacySubspace is used solely for migration of x/params managed parameters
 	LegacySubspace exported.Subspace `optional:"true"`
->>>>>>> 4f445ed9
-}
-
-func (am AppModule) WeightedOperationsX(weights simsx.WeightSource, reg simsx.Registry) {
-	reg.Add(weights.Get("msg_set_withdraw_address", 50), simulation.MsgSetWithdrawAddressFactory(am.keeper))
-	reg.Add(weights.Get("msg_withdraw_delegation_reward", 50), simulation.MsgWithdrawDelegatorRewardFactory(am.keeper, am.stakingKeeper))
-	reg.Add(weights.Get("msg_withdraw_validator_commission", 50), simulation.MsgWithdrawValidatorCommissionFactory(am.keeper, am.stakingKeeper))
-}
-
-<<<<<<< HEAD
-// ModuleCodec implements schema.HasModuleCodec.
-// It allows the indexer to decode the module's KVPairUpdate.
-func (am AppModule) ModuleCodec() (schema.ModuleCodec, error) {
-	return am.keeper.Schema.ModuleCodec(collections.IndexingOptions{})
-=======
+}
+
+type ModuleOutputs struct {
+	depinject.Out
+
+	DistrKeeper keeper.Keeper
+	Module      appmodule.AppModule
+	Hooks       staking.StakingHooksWrapper
+}
+
 func ProvideModule(in ModuleInputs) ModuleOutputs {
 	feeCollectorName := in.Config.FeeCollectorName
 	if feeCollectorName == "" {
@@ -322,5 +259,4 @@
 		Module:      m,
 		Hooks:       staking.StakingHooksWrapper{StakingHooks: k.Hooks()},
 	}
->>>>>>> 4f445ed9
 }
package cli

import (
	"encoding/json"
	"fmt"
	"os"
	"sort"
	"strings"

	gogoproto "github.com/cosmos/gogoproto/proto"
	"github.com/spf13/cobra"
	"google.golang.org/protobuf/proto"
	"google.golang.org/protobuf/reflect/protoregistry"

	"cosmossdk.io/client/v2/autocli/prompt"
	"cosmossdk.io/core/address"
	"cosmossdk.io/x/gov/types"

	"github.com/cosmos/cosmos-sdk/client"
	"github.com/cosmos/cosmos-sdk/client/flags"
	"github.com/cosmos/cosmos-sdk/codec"
	sdk "github.com/cosmos/cosmos-sdk/types"
	sdkaddress "github.com/cosmos/cosmos-sdk/types/address"
)

const (
	proposalText          = "text"
	proposalOther         = "other"
	draftProposalFileName = "draft_proposal.json"
	draftMetadataFileName = "draft_metadata.json"
)

var suggestedProposalTypes = []proposalType{
	{
		Name:    proposalText,
		MsgType: "", // no message for text proposal
	},
	{
		Name:    "community-pool-spend",
		MsgType: "/cosmos.protocolpool.v1.MsgCommunityPoolSpend",
	},
	{
		Name:    "software-upgrade",
		MsgType: "/cosmos.upgrade.v1beta1.MsgSoftwareUpgrade",
	},
	{
		Name:    "cancel-software-upgrade",
		MsgType: "/cosmos.upgrade.v1beta1.MsgCancelUpgrade",
	},
	{
		Name:    "submit-budget-proposal",
		MsgType: "/cosmos.protocolpool.v1.MsgSubmitBudgetProposal",
	},
	{
		Name:    "create-continuous-fund",
		MsgType: "/cosmos.protocolpool.v1.MsgCreateContinuousFund",
	},
	{
		Name:    proposalOther,
		MsgType: "", // user will input the message type
	},
}

<<<<<<< HEAD
=======
// Prompt prompts the user for all values of the given type.
// data is the struct to be filled
// namePrefix is the name to be displayed as "Enter <namePrefix> <field>"
func Prompt[T any](data T, namePrefix string) (T, error) {
	v := reflect.ValueOf(&data).Elem()
	if v.Kind() == reflect.Interface {
		v = reflect.ValueOf(data)
		if v.Kind() == reflect.Ptr {
			v = v.Elem()
		}
	}

	for i := 0; i < v.NumField(); i++ {
		// if the field is a struct skip or not slice of string or int then skip
		switch v.Field(i).Kind() {
		case reflect.Struct:
			// TODO(@julienrbrt) in the future we can add a recursive call to Prompt
			continue
		case reflect.Slice:
			if v.Field(i).Type().Elem().Kind() != reflect.String && v.Field(i).Type().Elem().Kind() != reflect.Int {
				continue
			}
		}

		// create prompts
		prompt := promptui.Prompt{
			Label:    fmt.Sprintf("Enter %s %s", namePrefix, strings.ToLower(client.CamelCaseToString(v.Type().Field(i).Name))),
			Validate: client.ValidatePromptNotEmpty,
		}

		fieldName := strings.ToLower(v.Type().Field(i).Name)

		if strings.EqualFold(fieldName, "authority") {
			// pre-fill with gov address
			prompt.Default = authtypes.NewModuleAddress(types.ModuleName).String()
			prompt.Validate = client.ValidatePromptAddress
		}

		// TODO(@julienrbrt) use scalar annotation instead of dumb string name matching
		if strings.Contains(fieldName, "addr") ||
			strings.Contains(fieldName, "sender") ||
			strings.Contains(fieldName, "voter") ||
			strings.Contains(fieldName, "depositor") ||
			strings.Contains(fieldName, "granter") ||
			strings.Contains(fieldName, "grantee") ||
			strings.Contains(fieldName, "recipient") {
			prompt.Validate = client.ValidatePromptAddress
		}

		result, err := prompt.Run()
		if err != nil {
			return data, fmt.Errorf("failed to prompt for %s: %w", fieldName, err)
		}

		switch v.Field(i).Kind() {
		case reflect.String:
			v.Field(i).SetString(result)
		case reflect.Int:
			resultInt, err := strconv.ParseInt(result, 10, 0)
			if err != nil {
				return data, fmt.Errorf("invalid value for int: %w", err)
			}
			// If a value was successfully parsed the ranges of:
			//      [minInt,     maxInt]
			// are within the ranges of:
			//      [minInt64, maxInt64]
			// of which on 64-bit machines, which are most common,
			// int==int64
			v.Field(i).SetInt(resultInt)
		case reflect.Slice:
			switch v.Field(i).Type().Elem().Kind() {
			case reflect.String:
				v.Field(i).Set(reflect.ValueOf([]string{result}))
			case reflect.Int:
				resultInt, err := strconv.ParseInt(result, 10, 0)
				if err != nil {
					return data, fmt.Errorf("invalid value for int: %w", err)
				}

				v.Field(i).Set(reflect.ValueOf([]int{int(resultInt)}))
			}
		default:
			// skip any other types
			continue
		}
	}

	return data, nil
}

>>>>>>> 4f445ed9
type proposalType struct {
	Name    string
	MsgType string
	Msg     sdk.Msg
}

// Prompt the proposal type values and return the proposal and its metadata
<<<<<<< HEAD
func (p *proposalType) Prompt(cdc codec.Codec, skipMetadata bool, addressCodec, validatorAddressCodec, consensusAddressCodec address.Codec) (*proposal, types.ProposalMetadata, error) {
=======
func (p *proposalType) Prompt(cdc codec.Codec, skipMetadata bool) (*proposal, types.ProposalMetadata, error) {
>>>>>>> 4f445ed9
	metadata, err := PromptMetadata(skipMetadata)
	if err != nil {
		return nil, metadata, fmt.Errorf("failed to set proposal metadata: %w", err)
	}

	proposal := &proposal{
		Metadata: "ipfs://CID", // the metadata must be saved on IPFS, set placeholder
		Title:    metadata.Title,
		Summary:  metadata.Summary,
	}

	// set deposit
	proposal.Deposit, err = prompt.PromptString("Enter proposal deposit", ValidatePromptCoins)
	if err != nil {
		return nil, metadata, fmt.Errorf("failed to set proposal deposit: %w", err)
	}

	if p.Msg == nil {
		return proposal, metadata, nil
	}

	// set messages field
	msg, err := protoregistry.GlobalTypes.FindMessageByURL(p.MsgType)
	if err != nil {
		return nil, metadata, fmt.Errorf("failed to find proposal msg: %w", err)
	}
	newMsg := msg.New()
	govAddr := sdkaddress.Module(types.ModuleName)
	govAddrStr, err := addressCodec.BytesToString(govAddr)
	if err != nil {
		return nil, metadata, fmt.Errorf("failed to convert gov address to string: %w", err)
	}

	prompt.SetDefaults(newMsg, map[string]interface{}{"authority": govAddrStr})
	result, err := prompt.PromptMessage(addressCodec, validatorAddressCodec, consensusAddressCodec, "msg", newMsg)
	if err != nil {
		return nil, metadata, fmt.Errorf("failed to set proposal message: %w", err)
	}

	// message must be converted to gogoproto so @type is not lost
	resultBytes, err := proto.Marshal(result.Interface())
	if err != nil {
		return nil, metadata, fmt.Errorf("failed to marshal proposal message: %w", err)
	}

	err = gogoproto.Unmarshal(resultBytes, p.Msg)
	if err != nil {
		return nil, metadata, fmt.Errorf("failed to unmarshal proposal message: %w", err)
	}

	message, err := cdc.MarshalInterfaceJSON(p.Msg)
	if err != nil {
		return nil, metadata, fmt.Errorf("failed to marshal proposal message: %w", err)
	}
	proposal.Messages = append(proposal.Messages, message)

	return proposal, metadata, nil
}

// getProposalSuggestions suggests a list of proposal types
func getProposalSuggestions() []string {
	types := make([]string, len(suggestedProposalTypes))
	for i, p := range suggestedProposalTypes {
		types[i] = p.Name
	}
	return types
}

// PromptMetadata prompts for proposal metadata or only title and summary if skip is true
func PromptMetadata(skip bool) (types.ProposalMetadata, error) {
	if !skip {
<<<<<<< HEAD
		metadata, err := prompt.PromptStruct("proposal", types.ProposalMetadata{})
		if err != nil {
			return types.ProposalMetadata{}, err
=======
		metadata, err := Prompt(types.ProposalMetadata{}, "proposal")
		if err != nil {
			return metadata, fmt.Errorf("failed to set proposal metadata: %w", err)
>>>>>>> 4f445ed9
		}

		return metadata, nil
	}

<<<<<<< HEAD
	title, err := prompt.PromptString("Enter proposal title", ValidatePromptNotEmpty)
=======
	// prompt for title and summary
	titlePrompt := promptui.Prompt{
		Label:    "Enter proposal title",
		Validate: client.ValidatePromptNotEmpty,
	}

	title, err := titlePrompt.Run()
>>>>>>> 4f445ed9
	if err != nil {
		return types.ProposalMetadata{}, fmt.Errorf("failed to set proposal title: %w", err)
	}

<<<<<<< HEAD
	summary, err := prompt.PromptString("Enter proposal summary", ValidatePromptNotEmpty)
=======
	summaryPrompt := promptui.Prompt{
		Label:    "Enter proposal summary",
		Validate: client.ValidatePromptNotEmpty,
	}

	summary, err := summaryPrompt.Run()
>>>>>>> 4f445ed9
	if err != nil {
		return types.ProposalMetadata{}, fmt.Errorf("failed to set proposal summary: %w", err)
	}

	return types.ProposalMetadata{Title: title, Summary: summary}, nil
}

// NewCmdDraftProposal let a user generate a draft proposal.
func NewCmdDraftProposal() *cobra.Command {
	flagSkipMetadata := "skip-metadata"

	cmd := &cobra.Command{
		Use:          "draft-proposal",
		Short:        "Generate a draft proposal json file. The generated proposal json contains only one message (skeleton).",
		SilenceUsage: true,
		RunE: func(cmd *cobra.Command, _ []string) error {
			clientCtx, err := client.GetClientTxContext(cmd)
			if err != nil {
				return err
			}

			selectedProposalType, err := prompt.Select("Select proposal type", getProposalSuggestions())
			if err != nil {
				return fmt.Errorf("failed to prompt proposal types: %w", err)
			}
			var proposal proposalType
			for _, p := range suggestedProposalTypes {
				if strings.EqualFold(p.Name, selectedProposalType) {
					proposal = p
					break
				}
			}

			// create any proposal type
			if proposal.Name == proposalOther {
				msgs := clientCtx.InterfaceRegistry.ListImplementations(sdk.MsgInterfaceProtoName)
				sort.Strings(msgs)

				result, err := prompt.Select("Select proposal message type:", msgs)
				if err != nil {
					return fmt.Errorf("failed to prompt proposal types: %w", err)
				}

				proposal.MsgType = result
			}

			if proposal.MsgType != "" {
				proposal.Msg, err = sdk.GetMsgFromTypeURL(clientCtx.Codec, proposal.MsgType)
				if err != nil {
					// should never happen
					panic(err)
				}
			}

			skipMetadataPrompt, _ := cmd.Flags().GetBool(flagSkipMetadata)

<<<<<<< HEAD
			result, metadata, err := proposal.Prompt(clientCtx.Codec, skipMetadataPrompt, clientCtx.AddressCodec, clientCtx.ValidatorAddressCodec, clientCtx.ConsensusAddressCodec)
=======
			result, metadata, err := proposal.Prompt(clientCtx.Codec, skipMetadataPrompt)
>>>>>>> 4f445ed9
			if err != nil {
				return err
			}

			if err := writeFile(draftProposalFileName, result); err != nil {
				return err
			}

			if !skipMetadataPrompt {
				if err := writeFile(draftMetadataFileName, metadata); err != nil {
					return err
				}
			}

			cmd.Println("The draft proposal has successfully been generated.\nProposals should contain off-chain metadata, please upload the metadata JSON to IPFS.\nThen, replace the generated metadata field with the IPFS CID.")

			return nil
		},
	}

	flags.AddTxFlagsToCmd(cmd)
	cmd.Flags().Bool(flagSkipMetadata, false, "skip metadata prompt")

	return cmd
}

// writeFile writes the input to the file
func writeFile(fileName string, input any) error {
	raw, err := json.MarshalIndent(input, "", " ")
	if err != nil {
		return fmt.Errorf("failed to marshal proposal: %w", err)
	}

	if err := os.WriteFile(fileName, raw, 0o600); err != nil {
		return err
	}

	return nil
}<|MERGE_RESOLUTION|>--- conflicted
+++ resolved
@@ -4,23 +4,20 @@
 	"encoding/json"
 	"fmt"
 	"os"
+	"reflect" // #nosec
 	"sort"
+	"strconv"
 	"strings"
 
-	gogoproto "github.com/cosmos/gogoproto/proto"
+	"github.com/manifoldco/promptui"
 	"github.com/spf13/cobra"
-	"google.golang.org/protobuf/proto"
-	"google.golang.org/protobuf/reflect/protoregistry"
-
-	"cosmossdk.io/client/v2/autocli/prompt"
-	"cosmossdk.io/core/address"
-	"cosmossdk.io/x/gov/types"
 
 	"github.com/cosmos/cosmos-sdk/client"
 	"github.com/cosmos/cosmos-sdk/client/flags"
 	"github.com/cosmos/cosmos-sdk/codec"
 	sdk "github.com/cosmos/cosmos-sdk/types"
-	sdkaddress "github.com/cosmos/cosmos-sdk/types/address"
+	authtypes "github.com/cosmos/cosmos-sdk/x/auth/types"
+	"github.com/cosmos/cosmos-sdk/x/gov/types"
 )
 
 const (
@@ -37,7 +34,7 @@
 	},
 	{
 		Name:    "community-pool-spend",
-		MsgType: "/cosmos.protocolpool.v1.MsgCommunityPoolSpend",
+		MsgType: "/cosmos.distribution.v1beta1.MsgCommunityPoolSpend",
 	},
 	{
 		Name:    "software-upgrade",
@@ -48,21 +45,11 @@
 		MsgType: "/cosmos.upgrade.v1beta1.MsgCancelUpgrade",
 	},
 	{
-		Name:    "submit-budget-proposal",
-		MsgType: "/cosmos.protocolpool.v1.MsgSubmitBudgetProposal",
-	},
-	{
-		Name:    "create-continuous-fund",
-		MsgType: "/cosmos.protocolpool.v1.MsgCreateContinuousFund",
-	},
-	{
 		Name:    proposalOther,
 		MsgType: "", // user will input the message type
 	},
 }
 
-<<<<<<< HEAD
-=======
 // Prompt prompts the user for all values of the given type.
 // data is the struct to be filled
 // namePrefix is the name to be displayed as "Enter <namePrefix> <field>"
@@ -153,7 +140,6 @@
 	return data, nil
 }
 
->>>>>>> 4f445ed9
 type proposalType struct {
 	Name    string
 	MsgType string
@@ -161,11 +147,7 @@
 }
 
 // Prompt the proposal type values and return the proposal and its metadata
-<<<<<<< HEAD
-func (p *proposalType) Prompt(cdc codec.Codec, skipMetadata bool, addressCodec, validatorAddressCodec, consensusAddressCodec address.Codec) (*proposal, types.ProposalMetadata, error) {
-=======
 func (p *proposalType) Prompt(cdc codec.Codec, skipMetadata bool) (*proposal, types.ProposalMetadata, error) {
->>>>>>> 4f445ed9
 	metadata, err := PromptMetadata(skipMetadata)
 	if err != nil {
 		return nil, metadata, fmt.Errorf("failed to set proposal metadata: %w", err)
@@ -178,7 +160,11 @@
 	}
 
 	// set deposit
-	proposal.Deposit, err = prompt.PromptString("Enter proposal deposit", ValidatePromptCoins)
+	depositPrompt := promptui.Prompt{
+		Label:    "Enter proposal deposit",
+		Validate: client.ValidatePromptCoins,
+	}
+	proposal.Deposit, err = depositPrompt.Run()
 	if err != nil {
 		return nil, metadata, fmt.Errorf("failed to set proposal deposit: %w", err)
 	}
@@ -188,35 +174,12 @@
 	}
 
 	// set messages field
-	msg, err := protoregistry.GlobalTypes.FindMessageByURL(p.MsgType)
-	if err != nil {
-		return nil, metadata, fmt.Errorf("failed to find proposal msg: %w", err)
-	}
-	newMsg := msg.New()
-	govAddr := sdkaddress.Module(types.ModuleName)
-	govAddrStr, err := addressCodec.BytesToString(govAddr)
-	if err != nil {
-		return nil, metadata, fmt.Errorf("failed to convert gov address to string: %w", err)
-	}
-
-	prompt.SetDefaults(newMsg, map[string]interface{}{"authority": govAddrStr})
-	result, err := prompt.PromptMessage(addressCodec, validatorAddressCodec, consensusAddressCodec, "msg", newMsg)
+	result, err := Prompt(p.Msg, "msg")
 	if err != nil {
 		return nil, metadata, fmt.Errorf("failed to set proposal message: %w", err)
 	}
 
-	// message must be converted to gogoproto so @type is not lost
-	resultBytes, err := proto.Marshal(result.Interface())
-	if err != nil {
-		return nil, metadata, fmt.Errorf("failed to marshal proposal message: %w", err)
-	}
-
-	err = gogoproto.Unmarshal(resultBytes, p.Msg)
-	if err != nil {
-		return nil, metadata, fmt.Errorf("failed to unmarshal proposal message: %w", err)
-	}
-
-	message, err := cdc.MarshalInterfaceJSON(p.Msg)
+	message, err := cdc.MarshalInterfaceJSON(result)
 	if err != nil {
 		return nil, metadata, fmt.Errorf("failed to marshal proposal message: %w", err)
 	}
@@ -237,23 +200,14 @@
 // PromptMetadata prompts for proposal metadata or only title and summary if skip is true
 func PromptMetadata(skip bool) (types.ProposalMetadata, error) {
 	if !skip {
-<<<<<<< HEAD
-		metadata, err := prompt.PromptStruct("proposal", types.ProposalMetadata{})
-		if err != nil {
-			return types.ProposalMetadata{}, err
-=======
 		metadata, err := Prompt(types.ProposalMetadata{}, "proposal")
 		if err != nil {
 			return metadata, fmt.Errorf("failed to set proposal metadata: %w", err)
->>>>>>> 4f445ed9
 		}
 
 		return metadata, nil
 	}
 
-<<<<<<< HEAD
-	title, err := prompt.PromptString("Enter proposal title", ValidatePromptNotEmpty)
-=======
 	// prompt for title and summary
 	titlePrompt := promptui.Prompt{
 		Label:    "Enter proposal title",
@@ -261,21 +215,16 @@
 	}
 
 	title, err := titlePrompt.Run()
->>>>>>> 4f445ed9
 	if err != nil {
 		return types.ProposalMetadata{}, fmt.Errorf("failed to set proposal title: %w", err)
 	}
 
-<<<<<<< HEAD
-	summary, err := prompt.PromptString("Enter proposal summary", ValidatePromptNotEmpty)
-=======
 	summaryPrompt := promptui.Prompt{
 		Label:    "Enter proposal summary",
 		Validate: client.ValidatePromptNotEmpty,
 	}
 
 	summary, err := summaryPrompt.Run()
->>>>>>> 4f445ed9
 	if err != nil {
 		return types.ProposalMetadata{}, fmt.Errorf("failed to set proposal summary: %w", err)
 	}
@@ -297,10 +246,17 @@
 				return err
 			}
 
-			selectedProposalType, err := prompt.Select("Select proposal type", getProposalSuggestions())
+			// prompt proposal type
+			proposalTypesPrompt := promptui.Select{
+				Label: "Select proposal type",
+				Items: getProposalSuggestions(),
+			}
+
+			_, selectedProposalType, err := proposalTypesPrompt.Run()
 			if err != nil {
 				return fmt.Errorf("failed to prompt proposal types: %w", err)
 			}
+
 			var proposal proposalType
 			for _, p := range suggestedProposalTypes {
 				if strings.EqualFold(p.Name, selectedProposalType) {
@@ -311,10 +267,17 @@
 
 			// create any proposal type
 			if proposal.Name == proposalOther {
-				msgs := clientCtx.InterfaceRegistry.ListImplementations(sdk.MsgInterfaceProtoName)
-				sort.Strings(msgs)
-
-				result, err := prompt.Select("Select proposal message type:", msgs)
+				// prompt proposal type
+				msgPrompt := promptui.Select{
+					Label: "Select proposal message type:",
+					Items: func() []string {
+						msgs := clientCtx.InterfaceRegistry.ListImplementations(sdk.MsgInterfaceProtoName)
+						sort.Strings(msgs)
+						return msgs
+					}(),
+				}
+
+				_, result, err := msgPrompt.Run()
 				if err != nil {
 					return fmt.Errorf("failed to prompt proposal types: %w", err)
 				}
@@ -332,11 +295,7 @@
 
 			skipMetadataPrompt, _ := cmd.Flags().GetBool(flagSkipMetadata)
 
-<<<<<<< HEAD
-			result, metadata, err := proposal.Prompt(clientCtx.Codec, skipMetadataPrompt, clientCtx.AddressCodec, clientCtx.ValidatorAddressCodec, clientCtx.ConsensusAddressCodec)
-=======
 			result, metadata, err := proposal.Prompt(clientCtx.Codec, skipMetadataPrompt)
->>>>>>> 4f445ed9
 			if err != nil {
 				return err
 			}

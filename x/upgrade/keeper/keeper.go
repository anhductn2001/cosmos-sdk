--- conflicted
+++ resolved
@@ -13,41 +13,37 @@
 
 	"github.com/hashicorp/go-metrics"
 
-<<<<<<< HEAD
-	"cosmossdk.io/core/appmodule"
-	"cosmossdk.io/core/codec"
-	"cosmossdk.io/core/server"
-=======
 	corestore "cosmossdk.io/core/store"
->>>>>>> 4f445ed9
 	errorsmod "cosmossdk.io/errors"
+	"cosmossdk.io/log"
 	"cosmossdk.io/store/prefix"
 	storetypes "cosmossdk.io/store/types"
+	xp "cosmossdk.io/x/upgrade/exported"
 	"cosmossdk.io/x/upgrade/types"
 
-<<<<<<< HEAD
-=======
 	"github.com/cosmos/cosmos-sdk/codec"
->>>>>>> 4f445ed9
 	"github.com/cosmos/cosmos-sdk/runtime"
 	"github.com/cosmos/cosmos-sdk/telemetry"
+	sdk "github.com/cosmos/cosmos-sdk/types"
 	sdkerrors "github.com/cosmos/cosmos-sdk/types/errors"
 	"github.com/cosmos/cosmos-sdk/types/kv"
+	"github.com/cosmos/cosmos-sdk/types/module"
 )
 
+// Deprecated: UpgradeInfoFileName file to store upgrade information
+// use x/upgrade/types.UpgradeInfoFilename instead.
+const UpgradeInfoFileName string = "upgrade-info.json"
+
 type Keeper struct {
-	appmodule.Environment
-
 	homePath           string                          // root directory of app config
 	skipUpgradeHeights map[int64]bool                  // map of heights to skip for an upgrade
+	storeService       corestore.KVStoreService        // key to access x/upgrade store
 	cdc                codec.BinaryCodec               // App-wide binary codec
 	upgradeHandlers    map[string]types.UpgradeHandler // map of plan name to upgrade handler
-	versionModifier    server.VersionModifier          // implements setting the protocol version field on BaseApp
+	versionSetter      xp.ProtocolVersionSetter        // implements setting the protocol version field on BaseApp
 	downgradeVerified  bool                            // tells if we've already sanity checked that this binary version isn't being used against an old state.
 	authority          string                          // the address capable of executing and canceling an upgrade. Usually the gov module account
-	initVersionMap     appmodule.VersionMap            // the module version map at init genesis
-
-	consensusKeeper types.ConsensusKeeper
+	initVersionMap     module.VersionMap               // the module version map at init genesis
 }
 
 // NewKeeper constructs an upgrade Keeper which requires the following arguments:
@@ -56,45 +52,39 @@
 // cdc - the app-wide binary codec
 // homePath - root directory of the application's config
 // vs - the interface implemented by baseapp which allows setting baseapp's protocol version field
-func NewKeeper(
-	env appmodule.Environment,
-	skipUpgradeHeights map[int64]bool,
-	cdc codec.BinaryCodec,
-	homePath string,
-	vs server.VersionModifier,
-	authority string,
-	ck types.ConsensusKeeper,
-) *Keeper {
+func NewKeeper(skipUpgradeHeights map[int64]bool, storeService corestore.KVStoreService, cdc codec.BinaryCodec, homePath string, vs xp.ProtocolVersionSetter, authority string) *Keeper {
 	k := &Keeper{
-		Environment:        env,
 		homePath:           homePath,
 		skipUpgradeHeights: skipUpgradeHeights,
+		storeService:       storeService,
 		cdc:                cdc,
 		upgradeHandlers:    map[string]types.UpgradeHandler{},
-		versionModifier:    vs,
+		versionSetter:      vs,
 		authority:          authority,
-		consensusKeeper:    ck,
-	}
-
-<<<<<<< HEAD
-	if homePath == "" {
-		k.Logger.Warn("homePath is empty; upgrade info will be written to the current directory")
-	}
-
-=======
->>>>>>> 4f445ed9
+	}
+
 	return k
+}
+
+// SetVersionSetter sets the interface implemented by baseapp which allows setting baseapp's protocol version field
+func (k *Keeper) SetVersionSetter(vs xp.ProtocolVersionSetter) {
+	k.versionSetter = vs
+}
+
+// GetVersionSetter gets the protocol version field of baseapp
+func (k *Keeper) GetVersionSetter() xp.ProtocolVersionSetter {
+	return k.versionSetter
 }
 
 // SetInitVersionMap sets the initial version map.
 // This is only used in app wiring and should not be used in any other context.
-func (k *Keeper) SetInitVersionMap(vm appmodule.VersionMap) {
+func (k *Keeper) SetInitVersionMap(vm module.VersionMap) {
 	k.initVersionMap = vm
 }
 
 // GetInitVersionMap gets the initial version map
 // This is only used in upgrade InitGenesis and should not be used in any other context.
-func (k *Keeper) GetInitVersionMap() appmodule.VersionMap {
+func (k *Keeper) GetInitVersionMap() module.VersionMap {
 	return k.initVersionMap
 }
 
@@ -105,10 +95,39 @@
 	k.upgradeHandlers[name] = upgradeHandler
 }
 
+// setProtocolVersion sets the protocol version to state
+func (k Keeper) setProtocolVersion(ctx context.Context, v uint64) error {
+	store := k.storeService.OpenKVStore(ctx)
+	versionBytes := make([]byte, 8)
+	binary.BigEndian.PutUint64(versionBytes, v)
+	return store.Set([]byte{types.ProtocolVersionByte}, versionBytes)
+}
+
+// getProtocolVersion gets the protocol version from state
+func (k Keeper) getProtocolVersion(ctx context.Context) (uint64, error) {
+	store := k.storeService.OpenKVStore(ctx)
+	ok, err := store.Has([]byte{types.ProtocolVersionByte})
+	if err != nil {
+		return 0, err
+	}
+
+	if ok {
+		pvBytes, err := store.Get([]byte{types.ProtocolVersionByte})
+		if err != nil {
+			return 0, err
+		}
+
+		protocolVersion := binary.BigEndian.Uint64(pvBytes)
+		return protocolVersion, nil
+	}
+	// default value
+	return 0, nil
+}
+
 // SetModuleVersionMap saves a given version map to state
-func (k Keeper) SetModuleVersionMap(ctx context.Context, vm appmodule.VersionMap) error {
+func (k Keeper) SetModuleVersionMap(ctx context.Context, vm module.VersionMap) error {
 	if len(vm) > 0 {
-		store := runtime.KVStoreAdapter(k.KVStoreService.OpenKVStore(ctx))
+		store := runtime.KVStoreAdapter(k.storeService.OpenKVStore(ctx))
 		versionStore := prefix.NewStore(store, []byte{types.VersionMapByte})
 		// Even though the underlying store (cachekv) store is sorted, we still
 		// prefer a deterministic iteration order of the map, to avoid undesired
@@ -134,8 +153,8 @@
 
 // GetModuleVersionMap returns a map of key module name and value module consensus version
 // as defined in ADR-041.
-func (k Keeper) GetModuleVersionMap(ctx context.Context) (appmodule.VersionMap, error) {
-	store := k.KVStoreService.OpenKVStore(ctx)
+func (k Keeper) GetModuleVersionMap(ctx context.Context) (module.VersionMap, error) {
+	store := k.storeService.OpenKVStore(ctx)
 	prefix := []byte{types.VersionMapByte}
 	it, err := store.Iterator(prefix, storetypes.PrefixEndBytes(prefix))
 	if err != nil {
@@ -143,7 +162,7 @@
 	}
 	defer it.Close()
 
-	vm := make(appmodule.VersionMap)
+	vm := make(module.VersionMap)
 	for ; it.Valid(); it.Next() {
 		moduleBytes := it.Key()
 		// first byte is prefix key, so we remove it here
@@ -157,7 +176,7 @@
 
 // GetModuleVersions gets a slice of module consensus versions
 func (k Keeper) GetModuleVersions(ctx context.Context) ([]*types.ModuleVersion, error) {
-	store := k.KVStoreService.OpenKVStore(ctx)
+	store := k.storeService.OpenKVStore(ctx)
 	prefix := []byte{types.VersionMapByte}
 	it, err := store.Iterator(prefix, storetypes.PrefixEndBytes(prefix))
 	if err != nil {
@@ -182,7 +201,7 @@
 // getModuleVersion gets the version for a given module. If it doesn't exist it returns ErrNoModuleVersionFound, other
 // errors may be returned if there is an error reading from the store.
 func (k Keeper) getModuleVersion(ctx context.Context, name string) (uint64, error) {
-	store := k.KVStoreService.OpenKVStore(ctx)
+	store := k.storeService.OpenKVStore(ctx)
 	prefix := []byte{types.VersionMapByte}
 	it, err := store.Iterator(prefix, storetypes.PrefixEndBytes(prefix))
 	if err != nil {
@@ -212,7 +231,8 @@
 
 	// NOTE: allow for the possibility of chains to schedule upgrades in begin block of the same block
 	// as a strategy for emergency hard fork recoveries
-	if plan.Height < k.HeaderService.HeaderInfo(ctx).Height {
+	sdkCtx := sdk.UnwrapSDKContext(ctx)
+	if plan.Height < sdkCtx.HeaderInfo().Height {
 		return errorsmod.Wrap(sdkerrors.ErrInvalidRequest, "upgrade cannot be scheduled in the past")
 	}
 
@@ -225,7 +245,7 @@
 		return errorsmod.Wrapf(sdkerrors.ErrInvalidRequest, "upgrade with name %s has already been completed", plan.Name)
 	}
 
-	store := k.KVStoreService.OpenKVStore(ctx)
+	store := k.storeService.OpenKVStore(ctx)
 
 	// clear any old IBC state stored by previous plan
 	oldPlan, err := k.GetUpgradePlan(ctx)
@@ -258,14 +278,14 @@
 
 // SetUpgradedClient sets the expected upgraded client for the next version of this chain at the last height the current chain will commit.
 func (k Keeper) SetUpgradedClient(ctx context.Context, planHeight int64, bz []byte) error {
-	store := k.KVStoreService.OpenKVStore(ctx)
+	store := k.storeService.OpenKVStore(ctx)
 	return store.Set(types.UpgradedClientKey(planHeight), bz)
 }
 
 // GetUpgradedClient gets the expected upgraded client for the next version of this chain. If not found it returns
 // ErrNoUpgradedClientFound, but other errors may be returned if there is an error reading from the store.
 func (k Keeper) GetUpgradedClient(ctx context.Context, height int64) ([]byte, error) {
-	store := k.KVStoreService.OpenKVStore(ctx)
+	store := k.storeService.OpenKVStore(ctx)
 	bz, err := store.Get(types.UpgradedClientKey(height))
 	if err != nil {
 		return nil, err
@@ -281,14 +301,14 @@
 // SetUpgradedConsensusState sets the expected upgraded consensus state for the next version of this chain
 // using the last height committed on this chain.
 func (k Keeper) SetUpgradedConsensusState(ctx context.Context, planHeight int64, bz []byte) error {
-	store := k.KVStoreService.OpenKVStore(ctx)
+	store := k.storeService.OpenKVStore(ctx)
 	return store.Set(types.UpgradedConsStateKey(planHeight), bz)
 }
 
 // GetUpgradedConsensusState gets the expected upgraded consensus state for the next version of this chain. If not found
 // it returns ErrNoUpgradedConsensusStateFound, but other errors may be returned if there is an error reading from the store.
 func (k Keeper) GetUpgradedConsensusState(ctx context.Context, lastHeight int64) ([]byte, error) {
-	store := k.KVStoreService.OpenKVStore(ctx)
+	store := k.storeService.OpenKVStore(ctx)
 	bz, err := store.Get(types.UpgradedConsStateKey(lastHeight))
 	if err != nil {
 		return nil, err
@@ -303,7 +323,7 @@
 
 // GetLastCompletedUpgrade returns the last applied upgrade name and height.
 func (k Keeper) GetLastCompletedUpgrade(ctx context.Context) (string, int64, error) {
-	store := k.KVStoreService.OpenKVStore(ctx)
+	store := k.storeService.OpenKVStore(ctx)
 	prefix := []byte{types.DoneByte}
 	it, err := store.ReverseIterator(prefix, storetypes.PrefixEndBytes(prefix))
 	if err != nil {
@@ -338,7 +358,7 @@
 
 // GetDoneHeight returns the height at which the given upgrade was executed
 func (k Keeper) GetDoneHeight(ctx context.Context, name string) (int64, error) {
-	store := k.KVStoreService.OpenKVStore(ctx)
+	store := k.storeService.OpenKVStore(ctx)
 	prefix := []byte{types.DoneByte}
 	it, err := store.Iterator(prefix, storetypes.PrefixEndBytes(prefix))
 	if err != nil {
@@ -359,7 +379,7 @@
 // ClearIBCState clears any planned IBC state
 func (k Keeper) ClearIBCState(ctx context.Context, lastHeight int64) error {
 	// delete IBC client and consensus state from store if this is IBC plan
-	store := k.KVStoreService.OpenKVStore(ctx)
+	store := k.storeService.OpenKVStore(ctx)
 	err := store.Delete(types.UpgradedClientKey(lastHeight))
 	if err != nil {
 		return err
@@ -385,14 +405,20 @@
 		return err
 	}
 
-	store := k.KVStoreService.OpenKVStore(ctx)
+	store := k.storeService.OpenKVStore(ctx)
 	return store.Delete(types.PlanKey())
+}
+
+// Logger returns a module-specific logger.
+func (k Keeper) Logger(ctx context.Context) log.Logger {
+	sdkCtx := sdk.UnwrapSDKContext(ctx)
+	return sdkCtx.Logger().With("module", "x/"+types.ModuleName)
 }
 
 // GetUpgradePlan returns the currently scheduled Plan if any. If not found it returns
 // ErrNoUpgradePlanFound, but other errors may be returned if there is an error reading from the store.
 func (k Keeper) GetUpgradePlan(ctx context.Context) (plan types.Plan, err error) {
-	store := k.KVStoreService.OpenKVStore(ctx)
+	store := k.storeService.OpenKVStore(ctx)
 	bz, err := store.Get(types.PlanKey())
 	if err != nil {
 		return plan, err
@@ -412,11 +438,9 @@
 
 // setDone marks this upgrade name as being done so the name can't be reused accidentally
 func (k Keeper) setDone(ctx context.Context, name string) error {
-	store := k.KVStoreService.OpenKVStore(ctx)
-
-	k.Logger.Debug("setting done", "height", k.HeaderService.HeaderInfo(ctx).Height, "name", name)
-
-	return store.Set(encodeDoneKey(name, k.HeaderService.HeaderInfo(ctx).Height), []byte{1})
+	store := k.storeService.OpenKVStore(ctx)
+	sdkCtx := sdk.UnwrapSDKContext(ctx)
+	return store.Set(encodeDoneKey(name, sdkCtx.HeaderInfo().Height), []byte{1})
 }
 
 // HasHandler returns true iff there is a handler registered for this name
@@ -426,11 +450,10 @@
 }
 
 // ApplyUpgrade will execute the handler associated with the Plan and mark the plan as done.
-// If successful, it will increment the app version and clear the IBC state
 func (k Keeper) ApplyUpgrade(ctx context.Context, plan types.Plan) error {
 	handler := k.upgradeHandlers[plan.Name]
 	if handler == nil {
-		return errors.New("ApplyUpgrade should never be called without first checking HasHandler")
+		return fmt.Errorf("ApplyUpgrade should never be called without first checking HasHandler")
 	}
 
 	vm, err := k.GetModuleVersionMap(ctx)
@@ -448,16 +471,20 @@
 		return err
 	}
 
-	// incremement the app version and set it in state and baseapp
-	if k.versionModifier != nil {
-		currentAppVersion, err := k.versionModifier.AppVersion(ctx)
-		if err != nil {
-			return err
-		}
-
-		if err := k.versionModifier.SetAppVersion(ctx, currentAppVersion+1); err != nil {
-			return err
-		}
+	// incremement the protocol version and set it in state and baseapp
+	nextProtocolVersion, err := k.getProtocolVersion(ctx)
+	if err != nil {
+		return err
+	}
+	nextProtocolVersion++
+	err = k.setProtocolVersion(ctx, nextProtocolVersion)
+	if err != nil {
+		return err
+	}
+
+	if k.versionSetter != nil {
+		// set protocol version on BaseApp
+		k.versionSetter.SetProtocolVersion(nextProtocolVersion)
 	}
 
 	// Must clear IBC state after upgrade is applied as it is stored separately from the upgrade plan.

--- conflicted
+++ resolved
@@ -15,11 +15,7 @@
     timeout-minutes: 5
     steps:
       - uses: actions/checkout@v4
-<<<<<<< HEAD
-      - uses: bufbuild/buf-setup-action@v1.38.0
-=======
       - uses: bufbuild/buf-setup-action@v1.50.0
->>>>>>> 4f445ed9
       - uses: bufbuild/buf-lint-action@v1
         with:
           input: "proto"
@@ -28,11 +24,7 @@
     runs-on: depot-ubuntu-22.04-4
     steps:
       - uses: actions/checkout@v4
-<<<<<<< HEAD
-      - uses: bufbuild/buf-setup-action@v1.38.0
-=======
       - uses: bufbuild/buf-setup-action@v1.50.0
->>>>>>> 4f445ed9
       - uses: bufbuild/buf-breaking-action@v1
         with:
           input: "proto"

package keeper

import (
	"context"
	"errors"
	"fmt"

	"cosmossdk.io/collections"
	"cosmossdk.io/core/event"
	"cosmossdk.io/math"
	"cosmossdk.io/x/distribution/types"

	sdk "github.com/cosmos/cosmos-sdk/types"
)

// initialize starting info for a new delegation
func (k Keeper) initializeDelegation(ctx context.Context, val sdk.ValAddress, del sdk.AccAddress) error {
	// period has already been incremented - we want to store the period ended by this delegation action
	valCurrentRewards, err := k.ValidatorCurrentRewards.Get(ctx, val)
	if err != nil {
		return err
	}
	previousPeriod := valCurrentRewards.Period - 1

	// increment reference count for the period we're going to track
	err = k.incrementReferenceCount(ctx, val, previousPeriod)
	if err != nil {
		return err
	}

	validator, err := k.stakingKeeper.Validator(ctx, val)
	if err != nil {
		return err
	}

	delegation, err := k.stakingKeeper.Delegation(ctx, del, val)
	if err != nil {
		return err
	}

	// calculate delegation stake in tokens
	// we don't store directly, so multiply delegation shares * (tokens per share)
	// note: necessary to truncate so we don't allow withdrawing more rewards than owed
	stake := validator.TokensFromSharesTruncated(delegation.GetShares())
<<<<<<< HEAD
	headerinfo := k.HeaderService.HeaderInfo(ctx)
	return k.DelegatorStartingInfo.Set(ctx, collections.Join(val, del), types.NewDelegatorStartingInfo(previousPeriod, stake, uint64(headerinfo.Height)))
=======
	sdkCtx := sdk.UnwrapSDKContext(ctx)
	return k.SetDelegatorStartingInfo(ctx, val, del, types.NewDelegatorStartingInfo(previousPeriod, stake, uint64(sdkCtx.BlockHeight())))
>>>>>>> 4f445ed9
}

// calculateDelegationRewardsBetween calculates the rewards accrued by a delegation between two periods
func (k Keeper) calculateDelegationRewardsBetween(ctx context.Context, val sdk.ValidatorI,
	startingPeriod, endingPeriod uint64, stake math.LegacyDec,
) (sdk.DecCoins, error) {
	// sanity check
	if startingPeriod > endingPeriod {
		return sdk.DecCoins{}, errors.New("startingPeriod cannot be greater than endingPeriod")
	}

	// sanity check
	if stake.IsNegative() {
		return sdk.DecCoins{}, errors.New("stake should not be negative")
	}

	valBz, err := k.stakingKeeper.ValidatorAddressCodec().StringToBytes(val.GetOperator())
	if err != nil {
		return sdk.DecCoins{}, err
	}

	valBz, err := k.stakingKeeper.ValidatorAddressCodec().StringToBytes(val.GetOperator())
	if err != nil {
		panic(err)
	}

	// return staking * (ending - starting)
<<<<<<< HEAD
	starting, err := k.ValidatorHistoricalRewards.Get(ctx, collections.Join(sdk.ValAddress(valBz), startingPeriod))
=======
	starting, err := k.GetValidatorHistoricalRewards(ctx, valBz, startingPeriod)
>>>>>>> 4f445ed9
	if err != nil {
		return sdk.DecCoins{}, err
	}

<<<<<<< HEAD
	ending, err := k.ValidatorHistoricalRewards.Get(ctx, collections.Join(sdk.ValAddress(valBz), endingPeriod))
=======
	ending, err := k.GetValidatorHistoricalRewards(ctx, valBz, endingPeriod)
>>>>>>> 4f445ed9
	if err != nil {
		return sdk.DecCoins{}, err
	}

	difference := ending.CumulativeRewardRatio.Sub(starting.CumulativeRewardRatio)
	if difference.IsAnyNegative() {
		return sdk.DecCoins{}, errors.New("negative rewards should not be possible")
	}
	// note: necessary to truncate so we don't allow withdrawing more rewards than owed
	rewards := difference.MulDecTruncate(stake)
	return rewards, nil
}

<<<<<<< HEAD
// CalculateDelegationRewards calculate the total rewards accrued by a delegation
func (k Keeper) CalculateDelegationRewards(ctx context.Context, val sdk.ValidatorI, del sdk.DelegationI, endingPeriod uint64) (rewards sdk.DecCoins, err error) {
	addrCodec := k.addrCdc
=======
// calculate the total rewards accrued by a delegation
func (k Keeper) CalculateDelegationRewards(ctx context.Context, val stakingtypes.ValidatorI, del stakingtypes.DelegationI, endingPeriod uint64) (rewards sdk.DecCoins, err error) {
	addrCodec := k.authKeeper.AddressCodec()
>>>>>>> 4f445ed9
	delAddr, err := addrCodec.StringToBytes(del.GetDelegatorAddr())
	if err != nil {
		return sdk.DecCoins{}, err
	}

	valAddr, err := k.stakingKeeper.ValidatorAddressCodec().StringToBytes(del.GetValidatorAddr())
<<<<<<< HEAD
	if err != nil {
		return sdk.DecCoins{}, err
	}

	// fetch starting info for delegation
	startingInfo, err := k.DelegatorStartingInfo.Get(ctx, collections.Join(sdk.ValAddress(valAddr), sdk.AccAddress(delAddr)))
	if err != nil && !errors.Is(err, collections.ErrNotFound) {
		return sdk.DecCoins{}, err
	}

	headerinfo := k.HeaderService.HeaderInfo(ctx)
	if startingInfo.Height == uint64(headerinfo.Height) { // started this height, no rewards yet
		return sdk.DecCoins{}, nil
=======
	if err != nil {
		return sdk.DecCoins{}, err
	}

	// fetch starting info for delegation
	startingInfo, err := k.GetDelegatorStartingInfo(ctx, sdk.ValAddress(valAddr), sdk.AccAddress(delAddr))
	if err != nil {
		return sdk.DecCoins{}, err
	}

	sdkCtx := sdk.UnwrapSDKContext(ctx)
	if startingInfo.Height == uint64(sdkCtx.BlockHeight()) {
		// started this height, no rewards yet
		return sdk.DecCoins{}, err
>>>>>>> 4f445ed9
	}

	startingPeriod := startingInfo.PreviousPeriod
	stake := startingInfo.Stake

	// Iterate through slashes and withdraw with calculated staking for
	// distribution periods. These period offsets are dependent on *when* slashes
	// happen - namely, in BeginBlock, after rewards are allocated...
	// Slashes which happened in the first block would have been before this
	// delegation existed, UNLESS they were slashes of a redelegation to this
	// validator which was itself slashed (from a fault committed by the
	// redelegation source validator) earlier in the same BeginBlock.
	startingHeight := startingInfo.Height
	// Slashes this block happened after reward allocation, but we have to account
	// for them for the stake sanity check below.
	endingHeight := uint64(headerinfo.Height)
	var iterErr error
	if endingHeight > startingHeight {
<<<<<<< HEAD
		err = k.IterateValidatorSlashEventsBetween(ctx, valAddr, startingHeight, endingHeight,
=======
		k.IterateValidatorSlashEventsBetween(ctx, valAddr, startingHeight, endingHeight,
>>>>>>> 4f445ed9
			func(height uint64, event types.ValidatorSlashEvent) (stop bool) {
				endingPeriod := event.ValidatorPeriod
				if endingPeriod > startingPeriod {
					delRewards, err := k.calculateDelegationRewardsBetween(ctx, val, startingPeriod, endingPeriod, stake)
					if err != nil {
						iterErr = err
						return true
					}
					rewards = rewards.Add(delRewards...)

					// Note: It is necessary to truncate so we don't allow withdrawing
					// more rewards than owed.
					stake = stake.MulTruncate(math.LegacyOneDec().Sub(event.Fraction))
					startingPeriod = endingPeriod
				}
				return false
			},
		)
		if iterErr != nil {
			return sdk.DecCoins{}, iterErr
		}
		if err != nil {
			return sdk.DecCoins{}, err
		}
	}

	// A total stake sanity check; Recalculated final stake should be less than or
	// equal to current stake here. We cannot use Equals because stake is truncated
	// when multiplied by slash fractions (see above). We could only use equals if
	// we had arbitrary-precision rationals.
	currentStake := val.TokensFromShares(del.GetShares())

	if stake.GT(currentStake) {
		// AccountI for rounding inconsistencies between:
		//
		//     currentStake: calculated as in staking with a single computation
		//     stake:        calculated as an accumulation of stake
		//                   calculations across validator's distribution periods
		//
		// These inconsistencies are due to differing order of operations which
		// will inevitably have different accumulated rounding and may lead to
		// the smallest decimal place being one greater in stake than
		// currentStake. When we calculated slashing by period, even if we
		// round down for each slash fraction, it's possible due to how much is
		// being rounded that we slash less when slashing by period instead of
		// for when we slash without periods. In other words, the single slash,
		// and the slashing by period could both be rounding down but the
		// slashing by period is simply rounding down less, thus making stake >
		// currentStake
		//
		// A small amount of this error is tolerated and corrected for,
		// however any greater amount should be considered a breach in expected
		// behavior.
		marginOfErr := math.LegacySmallestDec().MulInt64(3)
		if stake.LTE(currentStake.Add(marginOfErr)) {
			stake = currentStake
		} else {
			return sdk.DecCoins{}, fmt.Errorf("calculated final stake for delegator %s greater than current stake"+
				"\n\tfinal stake:\t%s"+
				"\n\tcurrent stake:\t%s",
				del.GetDelegatorAddr(), stake, currentStake)
		}
	}

	// calculate rewards for final period
	delRewards, err := k.calculateDelegationRewardsBetween(ctx, val, startingPeriod, endingPeriod, stake)
	if err != nil {
		return sdk.DecCoins{}, err
	}

	rewards = rewards.Add(delRewards...)
	return rewards, nil
}

<<<<<<< HEAD
// withdrawDelegationRewards withdraws the rewards accrued by a delegation.
func (k Keeper) withdrawDelegationRewards(ctx context.Context, val sdk.ValidatorI, del sdk.DelegationI) (sdk.Coins, error) {
	addrCodec := k.addrCdc
=======
func (k Keeper) withdrawDelegationRewards(ctx context.Context, val stakingtypes.ValidatorI, del stakingtypes.DelegationI) (sdk.Coins, error) {
	addrCodec := k.authKeeper.AddressCodec()
>>>>>>> 4f445ed9
	delAddr, err := addrCodec.StringToBytes(del.GetDelegatorAddr())
	if err != nil {
		return nil, err
	}

	valAddr, err := k.stakingKeeper.ValidatorAddressCodec().StringToBytes(del.GetValidatorAddr())
	if err != nil {
		return nil, err
	}

	// check existence of delegator starting info
<<<<<<< HEAD
	hasInfo, err := k.DelegatorStartingInfo.Has(ctx, collections.Join(sdk.ValAddress(valAddr), sdk.AccAddress(delAddr)))
=======
	hasInfo, err := k.HasDelegatorStartingInfo(ctx, sdk.ValAddress(valAddr), sdk.AccAddress(delAddr))
>>>>>>> 4f445ed9
	if err != nil {
		return nil, err
	}

	if !hasInfo {
		return nil, types.ErrEmptyDelegationDistInfo
	}

	// end current period and calculate rewards
	endingPeriod, err := k.IncrementValidatorPeriod(ctx, val)
	if err != nil {
		return nil, err
	}

	rewardsRaw, err := k.CalculateDelegationRewards(ctx, val, del, endingPeriod)
	if err != nil {
		return nil, err
	}

	outstanding, err := k.GetValidatorOutstandingRewardsCoins(ctx, sdk.ValAddress(valAddr))
	if err != nil {
		return nil, err
	}

	// defensive edge case may happen on the very final digits
	// of the decCoins due to operation order of the distribution mechanism.
	rewards := rewardsRaw.Intersect(outstanding)
	if !rewards.Equal(rewardsRaw) {
		k.Logger.Info(
			"rounding error withdrawing rewards from validator",
			"delegator", del.GetDelegatorAddr(),
			"validator", val.GetOperator(),
			"got", rewards.String(),
			"expected", rewardsRaw.String(),
		)
	}

	// truncate reward dec coins, return remainder to decimal pool
	finalRewards, remainder := rewards.TruncateDecimal()

	// add coins to user account
	if !finalRewards.IsZero() {
		withdrawAddr, err := k.GetDelegatorWithdrawAddr(ctx, delAddr)
		if err != nil {
			return nil, err
		}

		err = k.bankKeeper.SendCoinsFromModuleToAccount(ctx, types.ModuleName, withdrawAddr, finalRewards)
		if err != nil {
			return nil, err
		}
	}

<<<<<<< HEAD
	// update the outstanding rewards and the decimal pool only if the transaction was successful
	if err := k.ValidatorOutstandingRewards.Set(ctx, sdk.ValAddress(valAddr), types.ValidatorOutstandingRewards{Rewards: outstanding.Sub(rewards)}); err != nil {
=======
	// update the outstanding rewards and the community pool only if the
	// transaction was successful
	err = k.SetValidatorOutstandingRewards(ctx, sdk.ValAddress(valAddr), types.ValidatorOutstandingRewards{Rewards: outstanding.Sub(rewards)})
	if err != nil {
>>>>>>> 4f445ed9
		return nil, err
	}

	feePool, err := k.FeePool.Get(ctx)
	if err != nil {
		return nil, err
	}

	feePool.DecimalPool = feePool.DecimalPool.Add(remainder...)
	err = k.FeePool.Set(ctx, feePool)
	if err != nil {
		return nil, err
	}

	// decrement reference count of starting period
<<<<<<< HEAD
	startingInfo, err := k.DelegatorStartingInfo.Get(ctx, collections.Join(sdk.ValAddress(valAddr), sdk.AccAddress(delAddr)))
	if err != nil && !errors.Is(err, collections.ErrNotFound) {
=======
	startingInfo, err := k.GetDelegatorStartingInfo(ctx, sdk.ValAddress(valAddr), sdk.AccAddress(delAddr))
	if err != nil {
>>>>>>> 4f445ed9
		return nil, err
	}

	startingPeriod := startingInfo.PreviousPeriod
	err = k.decrementReferenceCount(ctx, sdk.ValAddress(valAddr), startingPeriod)
	if err != nil {
		return nil, err
	}

	// remove delegator starting info
<<<<<<< HEAD
	err = k.DelegatorStartingInfo.Remove(ctx, collections.Join(sdk.ValAddress(valAddr), sdk.AccAddress(delAddr)))
=======
	err = k.DeleteDelegatorStartingInfo(ctx, sdk.ValAddress(valAddr), sdk.AccAddress(delAddr))
>>>>>>> 4f445ed9
	if err != nil {
		return nil, err
	}

	if finalRewards.IsZero() {
		baseDenom, err := k.stakingKeeper.BondDenom(ctx)
		if err != nil {
			return nil, err
		}

		// Note, we do not call the NewCoins constructor as we do not want the zero
		// coin removed.
		finalRewards = sdk.Coins{sdk.NewCoin(baseDenom, math.ZeroInt())}
	}

<<<<<<< HEAD
	err = k.EventService.EventManager(ctx).EmitKV(
		types.EventTypeWithdrawRewards,
		event.NewAttribute(sdk.AttributeKeyAmount, finalRewards.String()),
		event.NewAttribute(types.AttributeKeyValidator, val.GetOperator()),
		event.NewAttribute(types.AttributeKeyDelegator, del.GetDelegatorAddr()),
=======
	sdkCtx := sdk.UnwrapSDKContext(ctx)
	sdkCtx.EventManager().EmitEvent(
		sdk.NewEvent(
			types.EventTypeWithdrawRewards,
			sdk.NewAttribute(sdk.AttributeKeyAmount, finalRewards.String()),
			sdk.NewAttribute(types.AttributeKeyValidator, val.GetOperator()),
			sdk.NewAttribute(types.AttributeKeyDelegator, del.GetDelegatorAddr()),
		),
>>>>>>> 4f445ed9
	)
	if err != nil {
		return nil, err
	}

	return finalRewards, nil
}<|MERGE_RESOLUTION|>--- conflicted
+++ resolved
@@ -2,21 +2,19 @@
 
 import (
 	"context"
-	"errors"
 	"fmt"
 
-	"cosmossdk.io/collections"
-	"cosmossdk.io/core/event"
 	"cosmossdk.io/math"
-	"cosmossdk.io/x/distribution/types"
 
 	sdk "github.com/cosmos/cosmos-sdk/types"
+	"github.com/cosmos/cosmos-sdk/x/distribution/types"
+	stakingtypes "github.com/cosmos/cosmos-sdk/x/staking/types"
 )
 
 // initialize starting info for a new delegation
 func (k Keeper) initializeDelegation(ctx context.Context, val sdk.ValAddress, del sdk.AccAddress) error {
 	// period has already been incremented - we want to store the period ended by this delegation action
-	valCurrentRewards, err := k.ValidatorCurrentRewards.Get(ctx, val)
+	valCurrentRewards, err := k.GetValidatorCurrentRewards(ctx, val)
 	if err != nil {
 		return err
 	}
@@ -42,97 +40,58 @@
 	// we don't store directly, so multiply delegation shares * (tokens per share)
 	// note: necessary to truncate so we don't allow withdrawing more rewards than owed
 	stake := validator.TokensFromSharesTruncated(delegation.GetShares())
-<<<<<<< HEAD
-	headerinfo := k.HeaderService.HeaderInfo(ctx)
-	return k.DelegatorStartingInfo.Set(ctx, collections.Join(val, del), types.NewDelegatorStartingInfo(previousPeriod, stake, uint64(headerinfo.Height)))
-=======
 	sdkCtx := sdk.UnwrapSDKContext(ctx)
 	return k.SetDelegatorStartingInfo(ctx, val, del, types.NewDelegatorStartingInfo(previousPeriod, stake, uint64(sdkCtx.BlockHeight())))
->>>>>>> 4f445ed9
 }
 
-// calculateDelegationRewardsBetween calculates the rewards accrued by a delegation between two periods
-func (k Keeper) calculateDelegationRewardsBetween(ctx context.Context, val sdk.ValidatorI,
+// calculate the rewards accrued by a delegation between two periods
+func (k Keeper) calculateDelegationRewardsBetween(ctx context.Context, val stakingtypes.ValidatorI,
 	startingPeriod, endingPeriod uint64, stake math.LegacyDec,
 ) (sdk.DecCoins, error) {
 	// sanity check
 	if startingPeriod > endingPeriod {
-		return sdk.DecCoins{}, errors.New("startingPeriod cannot be greater than endingPeriod")
+		panic("startingPeriod cannot be greater than endingPeriod")
 	}
 
 	// sanity check
 	if stake.IsNegative() {
-		return sdk.DecCoins{}, errors.New("stake should not be negative")
+		panic("stake should not be negative")
 	}
 
 	valBz, err := k.stakingKeeper.ValidatorAddressCodec().StringToBytes(val.GetOperator())
 	if err != nil {
-		return sdk.DecCoins{}, err
-	}
-
-	valBz, err := k.stakingKeeper.ValidatorAddressCodec().StringToBytes(val.GetOperator())
-	if err != nil {
 		panic(err)
 	}
 
 	// return staking * (ending - starting)
-<<<<<<< HEAD
-	starting, err := k.ValidatorHistoricalRewards.Get(ctx, collections.Join(sdk.ValAddress(valBz), startingPeriod))
-=======
 	starting, err := k.GetValidatorHistoricalRewards(ctx, valBz, startingPeriod)
->>>>>>> 4f445ed9
-	if err != nil {
-		return sdk.DecCoins{}, err
-	}
-
-<<<<<<< HEAD
-	ending, err := k.ValidatorHistoricalRewards.Get(ctx, collections.Join(sdk.ValAddress(valBz), endingPeriod))
-=======
+	if err != nil {
+		return sdk.DecCoins{}, err
+	}
+
 	ending, err := k.GetValidatorHistoricalRewards(ctx, valBz, endingPeriod)
->>>>>>> 4f445ed9
 	if err != nil {
 		return sdk.DecCoins{}, err
 	}
 
 	difference := ending.CumulativeRewardRatio.Sub(starting.CumulativeRewardRatio)
 	if difference.IsAnyNegative() {
-		return sdk.DecCoins{}, errors.New("negative rewards should not be possible")
+		panic("negative rewards should not be possible")
 	}
 	// note: necessary to truncate so we don't allow withdrawing more rewards than owed
 	rewards := difference.MulDecTruncate(stake)
 	return rewards, nil
 }
 
-<<<<<<< HEAD
-// CalculateDelegationRewards calculate the total rewards accrued by a delegation
-func (k Keeper) CalculateDelegationRewards(ctx context.Context, val sdk.ValidatorI, del sdk.DelegationI, endingPeriod uint64) (rewards sdk.DecCoins, err error) {
-	addrCodec := k.addrCdc
-=======
 // calculate the total rewards accrued by a delegation
 func (k Keeper) CalculateDelegationRewards(ctx context.Context, val stakingtypes.ValidatorI, del stakingtypes.DelegationI, endingPeriod uint64) (rewards sdk.DecCoins, err error) {
 	addrCodec := k.authKeeper.AddressCodec()
->>>>>>> 4f445ed9
 	delAddr, err := addrCodec.StringToBytes(del.GetDelegatorAddr())
 	if err != nil {
 		return sdk.DecCoins{}, err
 	}
 
 	valAddr, err := k.stakingKeeper.ValidatorAddressCodec().StringToBytes(del.GetValidatorAddr())
-<<<<<<< HEAD
-	if err != nil {
-		return sdk.DecCoins{}, err
-	}
-
-	// fetch starting info for delegation
-	startingInfo, err := k.DelegatorStartingInfo.Get(ctx, collections.Join(sdk.ValAddress(valAddr), sdk.AccAddress(delAddr)))
-	if err != nil && !errors.Is(err, collections.ErrNotFound) {
-		return sdk.DecCoins{}, err
-	}
-
-	headerinfo := k.HeaderService.HeaderInfo(ctx)
-	if startingInfo.Height == uint64(headerinfo.Height) { // started this height, no rewards yet
-		return sdk.DecCoins{}, nil
-=======
 	if err != nil {
 		return sdk.DecCoins{}, err
 	}
@@ -147,7 +106,6 @@
 	if startingInfo.Height == uint64(sdkCtx.BlockHeight()) {
 		// started this height, no rewards yet
 		return sdk.DecCoins{}, err
->>>>>>> 4f445ed9
 	}
 
 	startingPeriod := startingInfo.PreviousPeriod
@@ -163,21 +121,15 @@
 	startingHeight := startingInfo.Height
 	// Slashes this block happened after reward allocation, but we have to account
 	// for them for the stake sanity check below.
-	endingHeight := uint64(headerinfo.Height)
-	var iterErr error
+	endingHeight := uint64(sdkCtx.BlockHeight())
 	if endingHeight > startingHeight {
-<<<<<<< HEAD
-		err = k.IterateValidatorSlashEventsBetween(ctx, valAddr, startingHeight, endingHeight,
-=======
 		k.IterateValidatorSlashEventsBetween(ctx, valAddr, startingHeight, endingHeight,
->>>>>>> 4f445ed9
 			func(height uint64, event types.ValidatorSlashEvent) (stop bool) {
 				endingPeriod := event.ValidatorPeriod
 				if endingPeriod > startingPeriod {
 					delRewards, err := k.calculateDelegationRewardsBetween(ctx, val, startingPeriod, endingPeriod, stake)
 					if err != nil {
-						iterErr = err
-						return true
+						panic(err)
 					}
 					rewards = rewards.Add(delRewards...)
 
@@ -189,12 +141,6 @@
 				return false
 			},
 		)
-		if iterErr != nil {
-			return sdk.DecCoins{}, iterErr
-		}
-		if err != nil {
-			return sdk.DecCoins{}, err
-		}
 	}
 
 	// A total stake sanity check; Recalculated final stake should be less than or
@@ -228,10 +174,10 @@
 		if stake.LTE(currentStake.Add(marginOfErr)) {
 			stake = currentStake
 		} else {
-			return sdk.DecCoins{}, fmt.Errorf("calculated final stake for delegator %s greater than current stake"+
+			panic(fmt.Sprintf("calculated final stake for delegator %s greater than current stake"+
 				"\n\tfinal stake:\t%s"+
 				"\n\tcurrent stake:\t%s",
-				del.GetDelegatorAddr(), stake, currentStake)
+				del.GetDelegatorAddr(), stake, currentStake))
 		}
 	}
 
@@ -245,14 +191,8 @@
 	return rewards, nil
 }
 
-<<<<<<< HEAD
-// withdrawDelegationRewards withdraws the rewards accrued by a delegation.
-func (k Keeper) withdrawDelegationRewards(ctx context.Context, val sdk.ValidatorI, del sdk.DelegationI) (sdk.Coins, error) {
-	addrCodec := k.addrCdc
-=======
 func (k Keeper) withdrawDelegationRewards(ctx context.Context, val stakingtypes.ValidatorI, del stakingtypes.DelegationI) (sdk.Coins, error) {
 	addrCodec := k.authKeeper.AddressCodec()
->>>>>>> 4f445ed9
 	delAddr, err := addrCodec.StringToBytes(del.GetDelegatorAddr())
 	if err != nil {
 		return nil, err
@@ -264,11 +204,7 @@
 	}
 
 	// check existence of delegator starting info
-<<<<<<< HEAD
-	hasInfo, err := k.DelegatorStartingInfo.Has(ctx, collections.Join(sdk.ValAddress(valAddr), sdk.AccAddress(delAddr)))
-=======
 	hasInfo, err := k.HasDelegatorStartingInfo(ctx, sdk.ValAddress(valAddr), sdk.AccAddress(delAddr))
->>>>>>> 4f445ed9
 	if err != nil {
 		return nil, err
 	}
@@ -297,7 +233,8 @@
 	// of the decCoins due to operation order of the distribution mechanism.
 	rewards := rewardsRaw.Intersect(outstanding)
 	if !rewards.Equal(rewardsRaw) {
-		k.Logger.Info(
+		logger := k.Logger(ctx)
+		logger.Info(
 			"rounding error withdrawing rewards from validator",
 			"delegator", del.GetDelegatorAddr(),
 			"validator", val.GetOperator(),
@@ -306,7 +243,7 @@
 		)
 	}
 
-	// truncate reward dec coins, return remainder to decimal pool
+	// truncate reward dec coins, return remainder to community pool
 	finalRewards, remainder := rewards.TruncateDecimal()
 
 	// add coins to user account
@@ -322,15 +259,10 @@
 		}
 	}
 
-<<<<<<< HEAD
-	// update the outstanding rewards and the decimal pool only if the transaction was successful
-	if err := k.ValidatorOutstandingRewards.Set(ctx, sdk.ValAddress(valAddr), types.ValidatorOutstandingRewards{Rewards: outstanding.Sub(rewards)}); err != nil {
-=======
 	// update the outstanding rewards and the community pool only if the
 	// transaction was successful
 	err = k.SetValidatorOutstandingRewards(ctx, sdk.ValAddress(valAddr), types.ValidatorOutstandingRewards{Rewards: outstanding.Sub(rewards)})
 	if err != nil {
->>>>>>> 4f445ed9
 		return nil, err
 	}
 
@@ -339,20 +271,15 @@
 		return nil, err
 	}
 
-	feePool.DecimalPool = feePool.DecimalPool.Add(remainder...)
+	feePool.CommunityPool = feePool.CommunityPool.Add(remainder...)
 	err = k.FeePool.Set(ctx, feePool)
 	if err != nil {
 		return nil, err
 	}
 
 	// decrement reference count of starting period
-<<<<<<< HEAD
-	startingInfo, err := k.DelegatorStartingInfo.Get(ctx, collections.Join(sdk.ValAddress(valAddr), sdk.AccAddress(delAddr)))
-	if err != nil && !errors.Is(err, collections.ErrNotFound) {
-=======
 	startingInfo, err := k.GetDelegatorStartingInfo(ctx, sdk.ValAddress(valAddr), sdk.AccAddress(delAddr))
 	if err != nil {
->>>>>>> 4f445ed9
 		return nil, err
 	}
 
@@ -363,19 +290,15 @@
 	}
 
 	// remove delegator starting info
-<<<<<<< HEAD
-	err = k.DelegatorStartingInfo.Remove(ctx, collections.Join(sdk.ValAddress(valAddr), sdk.AccAddress(delAddr)))
-=======
 	err = k.DeleteDelegatorStartingInfo(ctx, sdk.ValAddress(valAddr), sdk.AccAddress(delAddr))
->>>>>>> 4f445ed9
 	if err != nil {
 		return nil, err
 	}
 
 	if finalRewards.IsZero() {
-		baseDenom, err := k.stakingKeeper.BondDenom(ctx)
-		if err != nil {
-			return nil, err
+		baseDenom, _ := sdk.GetBaseDenom()
+		if baseDenom == "" {
+			baseDenom = sdk.DefaultBondDenom
 		}
 
 		// Note, we do not call the NewCoins constructor as we do not want the zero
@@ -383,13 +306,6 @@
 		finalRewards = sdk.Coins{sdk.NewCoin(baseDenom, math.ZeroInt())}
 	}
 
-<<<<<<< HEAD
-	err = k.EventService.EventManager(ctx).EmitKV(
-		types.EventTypeWithdrawRewards,
-		event.NewAttribute(sdk.AttributeKeyAmount, finalRewards.String()),
-		event.NewAttribute(types.AttributeKeyValidator, val.GetOperator()),
-		event.NewAttribute(types.AttributeKeyDelegator, del.GetDelegatorAddr()),
-=======
 	sdkCtx := sdk.UnwrapSDKContext(ctx)
 	sdkCtx.EventManager().EmitEvent(
 		sdk.NewEvent(
@@ -398,11 +314,7 @@
 			sdk.NewAttribute(types.AttributeKeyValidator, val.GetOperator()),
 			sdk.NewAttribute(types.AttributeKeyDelegator, del.GetDelegatorAddr()),
 		),
->>>>>>> 4f445ed9
 	)
-	if err != nil {
-		return nil, err
-	}
 
 	return finalRewards, nil
 }
--- conflicted
+++ resolved
@@ -3,80 +3,55 @@
 import (
 	"context"
 
-<<<<<<< HEAD
-	appmodulev2 "cosmossdk.io/core/appmodule/v2"
-	"cosmossdk.io/core/registry"
-=======
 	"google.golang.org/grpc"
 
 	"cosmossdk.io/depinject"
->>>>>>> 4f445ed9
 )
 
 // AppModule is a tag interface for app module implementations to use as a basis
 // for extension interfaces. It provides no functionality itself, but is the
 // type that all valid app modules should provide so that they can be identified
 // by other modules (usually via depinject) as app modules.
-type AppModule = appmodulev2.AppModule
+type AppModule interface {
+	depinject.OnePerModuleType
 
-// HasPreBlocker is the extension interface that modules should implement to run
-// custom logic before BeginBlock.
-type HasPreBlocker = appmodulev2.HasPreBlocker
-
-// HasBeginBlocker is the extension interface that modules should implement to run
-// custom logic before transaction processing in a block.
-type HasBeginBlocker = appmodulev2.HasBeginBlocker
-
-// HasEndBlocker is the extension interface that modules should implement to run
-// custom logic after transaction processing in a block.
-type HasEndBlocker = appmodulev2.HasEndBlocker
-
-// HasRegisterInterfaces is the interface for modules to register their msg types.
-type HasRegisterInterfaces = appmodulev2.HasRegisterInterfaces
-
-// ValidatorUpdate defines a validator update.
-type ValidatorUpdate = appmodulev2.ValidatorUpdate
+	// IsAppModule is a dummy method to tag a struct as implementing an AppModule.
+	IsAppModule()
+}
 
 // HasServices is the extension interface that modules should implement to register
 // implementations of services defined in .proto files.
-// This API is supported by the Cosmos SDK module managers but is excluded from core to limit dependencies.
-// type HasServices interface {
-// 	AppModule
+type HasServices interface {
+	AppModule
 
-// 	// RegisterServices registers the module's services with the app's service
-// 	// registrar.
-// 	//
-// 	// Two types of services are currently supported:
-// 	// - read-only gRPC query services, which are the default.
-// 	// - transaction message services, which must have the protobuf service
-// 	//   option "cosmos.msg.v1.service" (defined in "cosmos/msg/v1/service.proto")
-// 	//   set to true.
-// 	//
-// 	// The service registrar will figure out which type of service you are
-// 	// implementing based on the presence (or absence) of protobuf options. You
-// 	// do not need to specify this in golang code.
-// 	RegisterServices(grpc.ServiceRegistrar) error
-// }
+	// RegisterServices registers the module's services with the app's service
+	// registrar.
+	//
+	// Two types of services are currently supported:
+	// - read-only gRPC query services, which are the default.
+	// - transaction message services, which must have the protobuf service
+	//   option "cosmos.msg.v1.service" (defined in "cosmos/msg/v1/service.proto")
+	//   set to true.
+	//
+	// The service registrar will figure out which type of service you are
+	// implementing based on the presence (or absence) of protobuf options. You
+	// do not need to specify this in golang code.
+	RegisterServices(grpc.ServiceRegistrar) error
+}
 
 // HasPrepareCheckState is an extension interface that contains information about the AppModule
 // and PrepareCheckState.
 type HasPrepareCheckState interface {
-	appmodulev2.AppModule
+	AppModule
 	PrepareCheckState(context.Context) error
 }
 
-// HasPrecommit is an extension interface that contains information about the appmodule.AppModule and Precommit.
+// HasPrecommit is an extension interface that contains information about the AppModule and Precommit.
 type HasPrecommit interface {
-	appmodulev2.AppModule
+	AppModule
 	Precommit(context.Context) error
 }
 
-<<<<<<< HEAD
-// HasAminoCodec is an extension interface that module must implement to support JSON encoding and decoding of its types
-// through amino.  This is used in genesis & the CLI client.
-type HasAminoCodec interface {
-	RegisterLegacyAminoCodec(registry.AminoRegistrar)
-=======
 // ResponsePreBlock represents the response from the PreBlock method.
 // It can modify consensus parameters in storage and signal the caller through the return value.
 // When it returns ConsensusParamsChanged=true, the caller must refresh the consensus parameter in the finalize context.
@@ -118,5 +93,4 @@
 // before the rest of the modules.
 type UpgradeModule interface {
 	IsUpgradeModule()
->>>>>>> 4f445ed9
 }
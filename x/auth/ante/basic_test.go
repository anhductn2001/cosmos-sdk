--- conflicted
+++ resolved
@@ -1,19 +1,12 @@
 package ante_test
 
 import (
-	"context"
 	"strings"
 	"testing"
 	"time"
 
 	"github.com/stretchr/testify/require"
 
-<<<<<<< HEAD
-	apisigning "cosmossdk.io/api/cosmos/tx/signing/v1beta1"
-	appmodulev2 "cosmossdk.io/core/appmodule/v2"
-	"cosmossdk.io/core/header"
-=======
->>>>>>> 4f445ed9
 	storetypes "cosmossdk.io/store/types"
 
 	cryptotypes "github.com/cosmos/cosmos-sdk/crypto/types"
@@ -41,17 +34,17 @@
 	suite.txBuilder.SetGasLimit(gasLimit)
 
 	privs, accNums, accSeqs := []cryptotypes.PrivKey{}, []uint64{}, []uint64{}
-	invalidTx, err := suite.CreateTestTx(suite.ctx, privs, accNums, accSeqs, suite.ctx.ChainID(), apisigning.SignMode_SIGN_MODE_DIRECT)
-	require.NoError(t, err)
-
-	vbd := ante.NewValidateBasicDecorator(suite.accountKeeper.GetEnvironment())
+	invalidTx, err := suite.CreateTestTx(suite.ctx, privs, accNums, accSeqs, suite.ctx.ChainID(), signing.SignMode_SIGN_MODE_DIRECT)
+	require.NoError(t, err)
+
+	vbd := ante.NewValidateBasicDecorator()
 	antehandler := sdk.ChainAnteDecorators(vbd)
 	_, err = antehandler(suite.ctx, invalidTx, false)
 
 	require.ErrorIs(t, err, sdkerrors.ErrNoSignatures, "Did not error on invalid tx")
 
 	privs, accNums, accSeqs = []cryptotypes.PrivKey{priv1}, []uint64{0}, []uint64{0}
-	validTx, err := suite.CreateTestTx(suite.ctx, privs, accNums, accSeqs, suite.ctx.ChainID(), apisigning.SignMode_SIGN_MODE_DIRECT)
+	validTx, err := suite.CreateTestTx(suite.ctx, privs, accNums, accSeqs, suite.ctx.ChainID(), signing.SignMode_SIGN_MODE_DIRECT)
 	require.NoError(t, err)
 
 	_, err = antehandler(suite.ctx, validTx, false)
@@ -83,7 +76,7 @@
 
 	privs, accNums, accSeqs := []cryptotypes.PrivKey{priv1}, []uint64{0}, []uint64{0}
 	suite.txBuilder.SetMemo(strings.Repeat("01234567890", 500))
-	invalidTx, err := suite.CreateTestTx(suite.ctx, privs, accNums, accSeqs, suite.ctx.ChainID(), apisigning.SignMode_SIGN_MODE_DIRECT)
+	invalidTx, err := suite.CreateTestTx(suite.ctx, privs, accNums, accSeqs, suite.ctx.ChainID(), signing.SignMode_SIGN_MODE_DIRECT)
 	require.NoError(t, err)
 
 	// require that long memos get rejected
@@ -94,7 +87,7 @@
 	require.ErrorIs(t, err, sdkerrors.ErrMemoTooLarge, "Did not error on tx with high memo")
 
 	suite.txBuilder.SetMemo(strings.Repeat("01234567890", 10))
-	validTx, err := suite.CreateTestTx(suite.ctx, privs, accNums, accSeqs, suite.ctx.ChainID(), apisigning.SignMode_SIGN_MODE_DIRECT)
+	validTx, err := suite.CreateTestTx(suite.ctx, privs, accNums, accSeqs, suite.ctx.ChainID(), signing.SignMode_SIGN_MODE_DIRECT)
 	require.NoError(t, err)
 
 	// require small memos pass ValidateMemo Decorator
@@ -103,8 +96,6 @@
 }
 
 func TestConsumeGasForTxSize(t *testing.T) {
-	t.Skip() // TO FIX BEFORE 0.52 FINAL.
-
 	suite := SetupTestSuite(t, true)
 
 	// keys and addresses
@@ -122,7 +113,7 @@
 		name  string
 		sigV2 signing.SignatureV2
 	}{
-		{"SingleSignatureData", signing.SignatureV2{PubKey: priv1.PubKey(), Data: &signing.SingleSignatureData{}}}, // single signature
+		{"SingleSignatureData", signing.SignatureV2{PubKey: priv1.PubKey()}},
 		{"MultiSignatureData", signing.SignatureV2{PubKey: priv1.PubKey(), Data: multisig.NewMultisig(2)}},
 	}
 
@@ -135,7 +126,7 @@
 			suite.txBuilder.SetMemo(strings.Repeat("01234567890", 10))
 
 			privs, accNums, accSeqs := []cryptotypes.PrivKey{priv1}, []uint64{0}, []uint64{0}
-			tx, err := suite.CreateTestTx(suite.ctx, privs, accNums, accSeqs, suite.ctx.ChainID(), apisigning.SignMode_SIGN_MODE_DIRECT)
+			tx, err := suite.CreateTestTx(suite.ctx, privs, accNums, accSeqs, suite.ctx.ChainID(), signing.SignMode_SIGN_MODE_DIRECT)
 			require.NoError(t, err)
 
 			txBytes, err := suite.clientCtx.TxConfig.TxJSONEncoder()(tx)
@@ -174,7 +165,6 @@
 
 			// Set suite.ctx with smaller simulated TxBytes manually
 			suite.ctx = suite.ctx.WithTxBytes(simTxBytes)
-			suite.ctx = suite.ctx.WithExecMode(sdk.ExecModeSimulate)
 
 			beforeSimGas := suite.ctx.GasMeter().GasConsumed()
 
@@ -192,8 +182,7 @@
 func TestTxHeightTimeoutDecorator(t *testing.T) {
 	suite := SetupTestSuite(t, true)
 
-	mockHeaderService := &mockHeaderService{}
-	antehandler := sdk.ChainAnteDecorators(ante.NewTxTimeoutHeightDecorator(appmodulev2.Environment{HeaderService: mockHeaderService}))
+	antehandler := sdk.ChainAnteDecorators(ante.NewTxTimeoutHeightDecorator())
 
 	// keys and addresses
 	priv1, _, addr1 := testdata.KeyTestPubAddr()
@@ -237,36 +226,12 @@
 			suite.txBuilder.SetTimeoutTimestamp(tc.timeoutTimestamp)
 
 			privs, accNums, accSeqs := []cryptotypes.PrivKey{priv1}, []uint64{0}, []uint64{0}
-			tx, err := suite.CreateTestTx(suite.ctx, privs, accNums, accSeqs, suite.ctx.ChainID(), apisigning.SignMode_SIGN_MODE_DIRECT)
+			tx, err := suite.CreateTestTx(suite.ctx, privs, accNums, accSeqs, suite.ctx.ChainID(), signing.SignMode_SIGN_MODE_DIRECT)
 			require.NoError(t, err)
 
-<<<<<<< HEAD
-			mockHeaderService.WithBlockHeight(tc.height)
-			mockHeaderService.WithBlockTime(tc.timestamp)
-			_, err = antehandler(suite.ctx, tx, true)
-=======
 			ctx := suite.ctx.WithBlockHeight(tc.height).WithBlockTime(tc.timestamp)
 			_, err = antehandler(ctx, tx, true)
->>>>>>> 4f445ed9
 			require.ErrorIs(t, err, tc.expectedErr)
 		})
 	}
-}
-
-type mockHeaderService struct {
-	header.Service
-
-	exp header.Info
-}
-
-func (m *mockHeaderService) HeaderInfo(_ context.Context) header.Info {
-	return m.exp
-}
-
-func (m *mockHeaderService) WithBlockHeight(height int64) {
-	m.exp.Height = height
-}
-
-func (m *mockHeaderService) WithBlockTime(blocktime time.Time) {
-	m.exp.Time = blocktime
 }
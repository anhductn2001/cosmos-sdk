--- conflicted
+++ resolved
@@ -1,29 +1,11 @@
 package keeper
 
 import (
-	"bytes"
 	"context"
-<<<<<<< HEAD
-	"errors"
-	"fmt"
-=======
->>>>>>> 4f445ed9
 	"slices"
 	"strconv"
 	"time"
 
-<<<<<<< HEAD
-	"google.golang.org/grpc/codes"
-	"google.golang.org/grpc/status"
-
-	"cosmossdk.io/collections"
-	"cosmossdk.io/core/event"
-	errorsmod "cosmossdk.io/errors"
-	"cosmossdk.io/math"
-	"cosmossdk.io/x/staking/types"
-
-	"github.com/cosmos/cosmos-sdk/crypto/keys/ed25519"
-=======
 	"github.com/hashicorp/go-metrics"
 	"google.golang.org/grpc/codes"
 	"google.golang.org/grpc/status"
@@ -31,10 +13,12 @@
 	errorsmod "cosmossdk.io/errors"
 	"cosmossdk.io/math"
 
->>>>>>> 4f445ed9
 	cryptotypes "github.com/cosmos/cosmos-sdk/crypto/types"
+	"github.com/cosmos/cosmos-sdk/telemetry"
 	sdk "github.com/cosmos/cosmos-sdk/types"
 	sdkerrors "github.com/cosmos/cosmos-sdk/types/errors"
+	govtypes "github.com/cosmos/cosmos-sdk/x/gov/types"
+	"github.com/cosmos/cosmos-sdk/x/staking/types"
 )
 
 type msgServer struct {
@@ -49,12 +33,7 @@
 
 var _ types.MsgServer = msgServer{}
 
-<<<<<<< HEAD
-// CreateValidator defines a method for creating a new validator.
-// The validator's params should not be nil for this function to execute successfully.
-=======
 // CreateValidator defines a method for creating a new validator
->>>>>>> 4f445ed9
 func (k msgServer) CreateValidator(ctx context.Context, msg *types.MsgCreateValidator) (*types.MsgCreateValidatorResponse, error) {
 	valAddr, err := k.validatorAddressCodec.StringToBytes(msg.ValidatorAddress)
 	if err != nil {
@@ -79,54 +58,13 @@
 		return nil, types.ErrValidatorOwnerExists
 	}
 
-	cv := msg.Pubkey.GetCachedValue()
-	if cv == nil {
-		return nil, errorsmod.Wrap(sdkerrors.ErrInvalidType, "Pubkey cached value is nil")
-	}
-
-	pk, ok := cv.(cryptotypes.PubKey)
+	pk, ok := msg.Pubkey.GetCachedValue().(cryptotypes.PubKey)
 	if !ok {
-		return nil, errorsmod.Wrapf(sdkerrors.ErrInvalidType, "Expecting cryptotypes.PubKey, got %T", cv)
-	}
-
-<<<<<<< HEAD
-	pubkeyTypes, err := k.consensusKeeper.ValidatorPubKeyTypes(ctx)
-	if err != nil {
-		return nil, errorsmod.Wrapf(sdkerrors.ErrInvalidRequest, "failed to query consensus params: %s", err)
-	}
-
-	pkType := pk.Type()
-	if !slices.Contains(pubkeyTypes, pkType) {
-=======
+		return nil, errorsmod.Wrapf(sdkerrors.ErrInvalidType, "Expecting cryptotypes.PubKey, got %T", pk)
+	}
+
 	if _, err := k.GetValidatorByConsAddr(ctx, sdk.GetConsAddress(pk)); err == nil {
 		return nil, types.ErrValidatorPubKeyExists
-	}
-
-	bondDenom, err := k.BondDenom(ctx)
-	if err != nil {
-		return nil, err
-	}
-
-	if msg.Value.Denom != bondDenom {
->>>>>>> 4f445ed9
-		return nil, errorsmod.Wrapf(
-			types.ErrValidatorPubKeyTypeNotSupported,
-			"got: %s, expected: %s", pk.Type(), pubkeyTypes,
-		)
-	}
-
-	if pubkeyTypes == nil {
-		return nil, errorsmod.Wrap(sdkerrors.ErrInvalidRequest, "validator params are not set")
-	}
-
-	if err = validatePubKey(pk, pubkeyTypes); err != nil {
-		return nil, err
-	}
-
-<<<<<<< HEAD
-	err = k.checkConsKeyAlreadyUsed(ctx, pk)
-	if err != nil {
-		return nil, err
 	}
 
 	bondDenom, err := k.BondDenom(ctx)
@@ -140,11 +78,10 @@
 		)
 	}
 
-	if _, err := msg.Description.Validate(); err != nil {
-		return nil, err
-	}
-
-=======
+	if _, err := msg.Description.EnsureLength(); err != nil {
+		return nil, err
+	}
+
 	sdkCtx := sdk.UnwrapSDKContext(ctx)
 	cp := sdkCtx.ConsensusParams()
 	if cp.Validator != nil {
@@ -158,7 +95,6 @@
 		}
 	}
 
->>>>>>> 4f445ed9
 	validator, err := types.NewValidator(msg.ValidatorAddress, pk, msg.Description)
 	if err != nil {
 		return nil, err
@@ -166,11 +102,7 @@
 
 	commission := types.NewCommissionWithTime(
 		msg.Commission.Rate, msg.Commission.MaxRate,
-<<<<<<< HEAD
-		msg.Commission.MaxChangeRate, k.HeaderService.HeaderInfo(ctx).Time,
-=======
 		msg.Commission.MaxChangeRate, sdkCtx.BlockHeader().Time,
->>>>>>> 4f445ed9
 	)
 
 	validator, err = validator.SetInitialCommission(commission)
@@ -208,15 +140,6 @@
 		return nil, err
 	}
 
-<<<<<<< HEAD
-	if err := k.EventService.EventManager(ctx).EmitKV(
-		types.EventTypeCreateValidator,
-		event.NewAttribute(types.AttributeKeyValidator, msg.ValidatorAddress),
-		event.NewAttribute(sdk.AttributeKeyAmount, msg.Value.String()),
-	); err != nil {
-		return nil, err
-	}
-=======
 	sdkCtx.EventManager().EmitEvents(sdk.Events{
 		sdk.NewEvent(
 			types.EventTypeCreateValidator,
@@ -224,7 +147,6 @@
 			sdk.NewAttribute(sdk.AttributeKeyAmount, msg.Value.String()),
 		),
 	})
->>>>>>> 4f445ed9
 
 	return &types.MsgCreateValidatorResponse{}, nil
 }
@@ -236,7 +158,7 @@
 		return nil, sdkerrors.ErrInvalidAddress.Wrapf("invalid validator address: %s", err)
 	}
 
-	if msg.Description.IsEmpty() {
+	if msg.Description == (types.Description{}) {
 		return nil, errorsmod.Wrap(sdkerrors.ErrInvalidRequest, "empty description")
 	}
 
@@ -307,15 +229,6 @@
 		return nil, err
 	}
 
-<<<<<<< HEAD
-	if err := k.EventService.EventManager(ctx).EmitKV(
-		types.EventTypeEditValidator,
-		event.NewAttribute(types.AttributeKeyCommissionRate, validator.Commission.String()),
-		event.NewAttribute(types.AttributeKeyMinSelfDelegation, validator.MinSelfDelegation.String()),
-	); err != nil {
-		return nil, err
-	}
-=======
 	sdkCtx := sdk.UnwrapSDKContext(ctx)
 	sdkCtx.EventManager().EmitEvents(sdk.Events{
 		sdk.NewEvent(
@@ -324,7 +237,6 @@
 			sdk.NewAttribute(types.AttributeKeyMinSelfDelegation, validator.MinSelfDelegation.String()),
 		),
 	})
->>>>>>> 4f445ed9
 
 	return &types.MsgEditValidatorResponse{}, nil
 }
@@ -370,18 +282,17 @@
 		return nil, err
 	}
 
-	if err := k.EventService.EventManager(ctx).EmitKV(
-		types.EventTypeDelegate,
-		event.NewAttribute(types.AttributeKeyValidator, msg.ValidatorAddress),
-		event.NewAttribute(types.AttributeKeyDelegator, msg.DelegatorAddress),
-		event.NewAttribute(sdk.AttributeKeyAmount, msg.Amount.String()),
-		event.NewAttribute(types.AttributeKeyNewShares, newShares.String()),
-	); err != nil {
-		return nil, err
-	}
-
-<<<<<<< HEAD
-=======
+	if msg.Amount.Amount.IsInt64() {
+		defer func() {
+			telemetry.IncrCounter(1, types.ModuleName, "delegate")
+			telemetry.SetGaugeWithLabels(
+				[]string{"tx", "msg", sdk.MsgTypeURL(msg)},
+				float32(msg.Amount.Amount.Int64()),
+				[]metrics.Label{telemetry.NewLabel("denom", msg.Amount.Denom)},
+			)
+		}()
+	}
+
 	sdkCtx := sdk.UnwrapSDKContext(ctx)
 	sdkCtx.EventManager().EmitEvents(sdk.Events{
 		sdk.NewEvent(
@@ -393,7 +304,6 @@
 		),
 	})
 
->>>>>>> 4f445ed9
 	return &types.MsgDelegateResponse{}, nil
 }
 
@@ -446,18 +356,17 @@
 		return nil, err
 	}
 
-	if err := k.EventService.EventManager(ctx).EmitKV(
-		types.EventTypeRedelegate,
-		event.NewAttribute(types.AttributeKeySrcValidator, msg.ValidatorSrcAddress),
-		event.NewAttribute(types.AttributeKeyDstValidator, msg.ValidatorDstAddress),
-		event.NewAttribute(sdk.AttributeKeyAmount, msg.Amount.String()),
-		event.NewAttribute(types.AttributeKeyCompletionTime, completionTime.Format(time.RFC3339)),
-	); err != nil {
-		return nil, err
-	}
-
-<<<<<<< HEAD
-=======
+	if msg.Amount.Amount.IsInt64() {
+		defer func() {
+			telemetry.IncrCounter(1, types.ModuleName, "redelegate")
+			telemetry.SetGaugeWithLabels(
+				[]string{"tx", "msg", sdk.MsgTypeURL(msg)},
+				float32(msg.Amount.Amount.Int64()),
+				[]metrics.Label{telemetry.NewLabel("denom", msg.Amount.Denom)},
+			)
+		}()
+	}
+
 	sdkCtx := sdk.UnwrapSDKContext(ctx)
 	sdkCtx.EventManager().EmitEvents(sdk.Events{
 		sdk.NewEvent(
@@ -469,7 +378,6 @@
 		),
 	})
 
->>>>>>> 4f445ed9
 	return &types.MsgBeginRedelegateResponse{
 		CompletionTime: completionTime,
 	}, nil
@@ -519,18 +427,17 @@
 
 	undelegatedCoin := sdk.NewCoin(msg.Amount.Denom, undelegatedAmt)
 
-	if err := k.EventService.EventManager(ctx).EmitKV(
-		types.EventTypeUnbond,
-		event.NewAttribute(types.AttributeKeyValidator, msg.ValidatorAddress),
-		event.NewAttribute(types.AttributeKeyDelegator, msg.DelegatorAddress),
-		event.NewAttribute(sdk.AttributeKeyAmount, undelegatedCoin.String()),
-		event.NewAttribute(types.AttributeKeyCompletionTime, completionTime.Format(time.RFC3339)),
-	); err != nil {
-		return nil, err
-	}
-
-<<<<<<< HEAD
-=======
+	if msg.Amount.Amount.IsInt64() {
+		defer func() {
+			telemetry.IncrCounter(1, types.ModuleName, "undelegate")
+			telemetry.SetGaugeWithLabels(
+				[]string{"tx", "msg", sdk.MsgTypeURL(msg)},
+				float32(msg.Amount.Amount.Int64()),
+				[]metrics.Label{telemetry.NewLabel("denom", msg.Amount.Denom)},
+			)
+		}()
+	}
+
 	sdkCtx := sdk.UnwrapSDKContext(ctx)
 	sdkCtx.EventManager().EmitEvents(sdk.Events{
 		sdk.NewEvent(
@@ -542,7 +449,6 @@
 		),
 	})
 
->>>>>>> 4f445ed9
 	return &types.MsgUndelegateResponse{
 		CompletionTime: completionTime,
 		Amount:         undelegatedCoin,
@@ -632,13 +538,8 @@
 		return nil, sdkerrors.ErrInvalidRequest.Wrap("amount is greater than the unbonding delegation entry balance")
 	}
 
-<<<<<<< HEAD
-	headerInfo := k.HeaderService.HeaderInfo(ctx)
-	if unbondEntry.CompletionTime.Before(headerInfo.Time) {
-=======
 	sdkCtx := sdk.UnwrapSDKContext(ctx)
 	if unbondEntry.CompletionTime.Before(sdkCtx.BlockTime()) {
->>>>>>> 4f445ed9
 		return nil, sdkerrors.ErrInvalidRequest.Wrap("unbonding delegation is already processed")
 	}
 
@@ -663,23 +564,6 @@
 		err = k.RemoveUnbondingDelegation(ctx, ubd)
 	} else {
 		err = k.SetUnbondingDelegation(ctx, ubd)
-<<<<<<< HEAD
-	}
-
-	if err != nil {
-		return nil, err
-	}
-
-	if err := k.EventService.EventManager(ctx).EmitKV(
-		types.EventTypeCancelUnbondingDelegation,
-		event.NewAttribute(sdk.AttributeKeyAmount, msg.Amount.String()),
-		event.NewAttribute(types.AttributeKeyValidator, msg.ValidatorAddress),
-		event.NewAttribute(types.AttributeKeyDelegator, msg.DelegatorAddress),
-		event.NewAttribute(types.AttributeKeyCreationHeight, strconv.FormatInt(msg.CreationHeight, 10)),
-	); err != nil {
-		return nil, err
-	}
-=======
 	}
 
 	if err != nil {
@@ -695,7 +579,6 @@
 			sdk.NewAttribute(types.AttributeKeyCreationHeight, strconv.FormatInt(msg.CreationHeight, 10)),
 		),
 	)
->>>>>>> 4f445ed9
 
 	return &types.MsgCancelUnbondingDelegationResponse{}, nil
 }
@@ -703,196 +586,17 @@
 // UpdateParams defines a method to perform updation of params exist in x/staking module.
 func (k msgServer) UpdateParams(ctx context.Context, msg *types.MsgUpdateParams) (*types.MsgUpdateParamsResponse, error) {
 	if k.authority != msg.Authority {
-		return nil, errorsmod.Wrapf(types.ErrInvalidSigner, "invalid authority; expected %s, got %s", k.authority, msg.Authority)
+		return nil, errorsmod.Wrapf(govtypes.ErrInvalidSigner, "invalid authority; expected %s, got %s", k.authority, msg.Authority)
 	}
 
 	if err := msg.Params.Validate(); err != nil {
 		return nil, err
 	}
 
-<<<<<<< HEAD
-	// get previous staking params
-	previousParams, err := k.Params.Get(ctx)
-	if err != nil {
-		return nil, err
-	}
-
-=======
->>>>>>> 4f445ed9
 	// store params
-	if err := k.Params.Set(ctx, msg.Params); err != nil {
-		return nil, err
-	}
-
-	// when min commission rate is updated, we need to update the commission rate of all validators
-	if !previousParams.MinCommissionRate.Equal(msg.Params.MinCommissionRate) {
-		minRate := msg.Params.MinCommissionRate
-
-		vals, err := k.GetAllValidators(ctx)
-		if err != nil {
-			return nil, err
-		}
-
-		for _, val := range vals {
-			// set the commission rate to min rate
-			if val.Commission.CommissionRates.Rate.LT(minRate) {
-				val.Commission.CommissionRates.Rate = minRate
-				// set the max rate to minRate if it is less than min rate
-				if val.Commission.CommissionRates.MaxRate.LT(minRate) {
-					val.Commission.CommissionRates.MaxRate = minRate
-				}
-
-				val.Commission.UpdateTime = k.HeaderService.HeaderInfo(ctx).Time
-				if err := k.SetValidator(ctx, val); err != nil {
-					return nil, fmt.Errorf("failed to set validator after MinCommissionRate param change: %w", err)
-				}
-			}
-		}
+	if err := k.SetParams(ctx, msg.Params); err != nil {
+		return nil, err
 	}
 
 	return &types.MsgUpdateParamsResponse{}, nil
-}
-
-// RotateConsPubKey handles the rotation of a validator's consensus public key.
-// It validates the new key, checks for conflicts, and updates the necessary state.
-// The function requires that the validator params are not nil for successful execution.
-func (k msgServer) RotateConsPubKey(ctx context.Context, msg *types.MsgRotateConsPubKey) (res *types.MsgRotateConsPubKeyResponse, err error) {
-	cv := msg.NewPubkey.GetCachedValue()
-	if cv == nil {
-		return nil, errorsmod.Wrap(sdkerrors.ErrInvalidType, "new public key is nil")
-	}
-
-	pk, ok := cv.(cryptotypes.PubKey)
-	if !ok {
-		return nil, errorsmod.Wrapf(sdkerrors.ErrInvalidType, "expecting cryptotypes.PubKey, got %T", cv)
-	}
-
-	pubkeyTypes, err := k.consensusKeeper.ValidatorPubKeyTypes(ctx)
-	if err != nil {
-		return nil, err
-	}
-
-	if pubkeyTypes == nil {
-		return nil, errorsmod.Wrap(sdkerrors.ErrInvalidRequest, "validator params are not set")
-	}
-
-	if err = validatePubKey(pk, pubkeyTypes); err != nil {
-		return nil, err
-	}
-
-	err = k.checkConsKeyAlreadyUsed(ctx, pk)
-	if err != nil {
-		return nil, err
-	}
-
-	valAddr, err := k.validatorAddressCodec.StringToBytes(msg.ValidatorAddress)
-	if err != nil {
-		return nil, err
-	}
-
-	validator, err := k.Keeper.GetValidator(ctx, valAddr)
-	if err != nil {
-		return nil, err
-	}
-
-	if validator.GetOperator() == "" {
-		return nil, types.ErrNoValidatorFound
-	}
-
-	if status := validator.GetStatus(); status != sdk.Bonded {
-		return nil, errorsmod.Wrapf(sdkerrors.ErrInvalidType, "validator status is not bonded, got %x", status)
-	}
-
-	// Check if the validator is exceeding parameter MaxConsPubKeyRotations within the
-	// unbonding period by iterating ConsPubKeyRotationHistory.
-	err = k.ExceedsMaxRotations(ctx, valAddr)
-	if err != nil {
-		return nil, err
-	}
-
-	// Check if the signing account has enough balance to pay KeyRotationFee
-	// KeyRotationFees are sent to the community fund.
-	params, err := k.Params.Get(ctx)
-	if err != nil {
-		return nil, err
-	}
-
-	err = k.Keeper.bankKeeper.SendCoinsFromAccountToModule(ctx, sdk.AccAddress(valAddr), types.PoolModuleName, sdk.NewCoins(params.KeyRotationFee))
-	if err != nil {
-		return nil, err
-	}
-
-	// Add ConsPubKeyRotationHistory for tracking rotation
-	err = k.setConsPubKeyRotationHistory(
-		ctx,
-		valAddr,
-		validator.ConsensusPubkey,
-		msg.NewPubkey,
-		params.KeyRotationFee,
-	)
-	if err != nil {
-		return nil, err
-	}
-
-	return res, nil
-}
-
-// checkConsKeyAlreadyUsed returns an error if the consensus public key is already used,
-// in ConsAddrToValidatorIdentifierMap, OldToNewConsAddrMap, or in the current block (RotationHistory).
-func (k msgServer) checkConsKeyAlreadyUsed(ctx context.Context, newConsPubKey cryptotypes.PubKey) error {
-	newConsAddr := sdk.ConsAddress(newConsPubKey.Address())
-	rotatedTo, err := k.ConsAddrToValidatorIdentifierMap.Get(ctx, newConsAddr)
-	if err != nil && !errors.Is(err, collections.ErrNotFound) {
-		return err
-	}
-
-	if rotatedTo != nil {
-		return sdkerrors.ErrInvalidAddress.Wrap(
-			"public key was already used")
-	}
-
-	// check in the current block
-	rotationHistory, err := k.GetBlockConsPubKeyRotationHistory(ctx)
-	if err != nil {
-		return err
-	}
-
-	for _, rotation := range rotationHistory {
-		cachedValue := rotation.NewConsPubkey.GetCachedValue()
-		if cachedValue == nil {
-			return sdkerrors.ErrInvalidAddress.Wrap("new public key is nil")
-		}
-		if bytes.Equal(cachedValue.(cryptotypes.PubKey).Address(), newConsAddr) {
-			return sdkerrors.ErrInvalidAddress.Wrap("public key was already used")
-		}
-	}
-
-	// checks if NewPubKey is not duplicated on ValidatorsByConsAddr
-	_, err = k.Keeper.ValidatorByConsAddr(ctx, newConsAddr)
-	if err == nil {
-		return types.ErrValidatorPubKeyExists
-	}
-
-	return nil
-}
-
-func validatePubKey(pk cryptotypes.PubKey, knownPubKeyTypes []string) error {
-	pkType := pk.Type()
-	if !slices.Contains(knownPubKeyTypes, pkType) {
-		return errorsmod.Wrapf(
-			types.ErrValidatorPubKeyTypeNotSupported,
-			"got: %s, expected: %s", pk.Type(), knownPubKeyTypes,
-		)
-	}
-
-	if pkType == sdk.PubKeyEd25519Type {
-		if len(pk.Bytes()) != ed25519.PubKeySize {
-			return errorsmod.Wrapf(
-				types.ErrConsensusPubKeyLenInvalid,
-				"invalid Ed25519 pubkey size: got %d, expected %d", len(pk.Bytes()), ed25519.PubKeySize,
-			)
-		}
-	}
-
-	return nil
 }
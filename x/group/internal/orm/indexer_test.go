--- conflicted
+++ resolved
@@ -8,19 +8,11 @@
 	"github.com/stretchr/testify/assert"
 	"github.com/stretchr/testify/require"
 
-	corestore "cosmossdk.io/core/store"
 	errorsmod "cosmossdk.io/errors"
-<<<<<<< HEAD
-	storetypes "cosmossdk.io/store/types"
-	"cosmossdk.io/x/group/errors"
-	"cosmossdk.io/x/group/internal/orm/prefixstore"
-=======
 	"cosmossdk.io/store/prefix"
 	storetypes "cosmossdk.io/store/types"
->>>>>>> 4f445ed9
-
-	"github.com/cosmos/cosmos-sdk/runtime"
-	"github.com/cosmos/cosmos-sdk/testutil"
+
+	"github.com/cosmos/cosmos-sdk/x/group/errors"
 )
 
 func TestNewIndexer(t *testing.T) {
@@ -172,9 +164,9 @@
 	myRowID := EncodeSequence(1)
 
 	var multiKeyIndex MultiKeyIndex
-	key := storetypes.NewKVStoreKey("test")
-	testCtx := testutil.DefaultContextWithDB(t, key, storetypes.NewTransientStoreKey("transient_test"))
-	store := prefixstore.New(runtime.NewKVStoreService(key).OpenKVStore(testCtx.Ctx), []byte{multiKeyIndex.prefix})
+	ctx := NewMockContext()
+	storeKey := storetypes.NewKVStoreKey("test")
+	store := prefix.NewStore(ctx.KVStore(storeKey), []byte{multiKeyIndex.prefix})
 
 	specs := map[string]struct {
 		srcFunc        IndexerFunc
@@ -233,9 +225,7 @@
 				err = idx.OnCreate(store, myRowID, nil)
 				require.NoError(t, err)
 				for _, key := range spec.expDeletedKeys {
-					has, err := store.Has(key)
-					require.NoError(t, err)
-					require.True(t, has)
+					require.Equal(t, true, store.Has(key))
 				}
 			}
 
@@ -246,9 +236,7 @@
 			}
 			require.NoError(t, err)
 			for _, key := range spec.expDeletedKeys {
-				has, err := store.Has(key)
-				require.NoError(t, err)
-				require.False(t, has)
+				require.Equal(t, false, store.Has(key))
 			}
 		})
 	}
@@ -258,16 +246,16 @@
 	myRowID := EncodeSequence(1)
 
 	var multiKeyIndex MultiKeyIndex
-	key := storetypes.NewKVStoreKey("test")
-	testCtx := testutil.DefaultContextWithDB(t, key, storetypes.NewTransientStoreKey("transient_test"))
-	store := prefixstore.New(runtime.NewKVStoreService(key).OpenKVStore(testCtx.Ctx), []byte{multiKeyIndex.prefix})
+	ctx := NewMockContext()
+	storeKey := storetypes.NewKVStoreKey("test")
+	store := prefix.NewStore(ctx.KVStore(storeKey), []byte{multiKeyIndex.prefix})
 
 	specs := map[string]struct {
 		srcFunc        IndexerFunc
 		expAddedKeys   []RowID
 		expDeletedKeys []RowID
 		expErr         error
-		addFunc        func(corestore.KVStore, interface{}, RowID) error
+		addFunc        func(storetypes.KVStore, interface{}, RowID) error
 	}{
 		"single key - same key, no update": {
 			srcFunc: func(value interface{}) ([]interface{}, error) {
@@ -347,7 +335,7 @@
 				keys := []uint64{1, 2}
 				return []interface{}{keys[value.(int)]}, nil
 			},
-			addFunc: func(_ corestore.KVStore, _ interface{}, _ RowID) error {
+			addFunc: func(_ storetypes.KVStore, _ interface{}, _ RowID) error {
 				return stdErrors.New("test")
 			},
 			expErr: stdErrors.New("test"),
@@ -373,14 +361,10 @@
 			}
 			require.NoError(t, err)
 			for _, key := range spec.expAddedKeys {
-				has, err := store.Has(key)
-				assert.NoError(t, err)
-				assert.True(t, has)
+				require.Equal(t, true, store.Has(key))
 			}
 			for _, key := range spec.expDeletedKeys {
-				has, err := store.Has(key)
-				assert.NoError(t, err)
-				assert.False(t, has)
+				require.Equal(t, false, store.Has(key))
 			}
 		})
 	}
@@ -415,20 +399,16 @@
 	}
 	for msg, spec := range specs {
 		t.Run(msg, func(t *testing.T) {
-			key := storetypes.NewKVStoreKey("test")
-			testCtx := testutil.DefaultContextWithDB(t, key, storetypes.NewTransientStoreKey("transient_test"))
-			store := runtime.NewKVStoreService(key).OpenKVStore(testCtx.Ctx)
-			require.NoError(t, store.Set(presetKey, []byte{}))
+			storeKey := storetypes.NewKVStoreKey("test")
+			store := NewMockContext().KVStore(storeKey)
+			store.Set(presetKey, []byte{})
 
 			err := uniqueKeysAddFunc(store, spec.srcKey, myRowID)
 			require.True(t, spec.expErr.Is(err))
 			if spec.expErr != nil {
 				return
 			}
-
-			has, err := store.Has(spec.expExistingEntry)
-			assert.NoError(t, err)
-			assert.True(t, has, "not found")
+			assert.True(t, store.Has(spec.expExistingEntry), "not found")
 		})
 	}
 }
@@ -462,20 +442,16 @@
 	}
 	for msg, spec := range specs {
 		t.Run(msg, func(t *testing.T) {
-			key := storetypes.NewKVStoreKey("test")
-			testCtx := testutil.DefaultContextWithDB(t, key, storetypes.NewTransientStoreKey("transient_test"))
-			store := runtime.NewKVStoreService(key).OpenKVStore(testCtx.Ctx)
-			require.NoError(t, store.Set(presetKey, []byte{}))
+			storeKey := storetypes.NewKVStoreKey("test")
+			store := NewMockContext().KVStore(storeKey)
+			store.Set(presetKey, []byte{})
 
 			err := multiKeyAddFunc(store, spec.srcKey, myRowID)
 			require.True(t, spec.expErr.Is(err))
 			if spec.expErr != nil {
 				return
 			}
-
-			has, err := store.Has(spec.expExistingEntry)
-			assert.NoError(t, err)
-			assert.True(t, has)
+			assert.True(t, store.Has(spec.expExistingEntry))
 		})
 	}
 }
@@ -587,7 +563,7 @@
 	called             bool
 }
 
-func (c *addFuncRecorder) add(_ corestore.KVStore, key interface{}, rowID RowID) error {
+func (c *addFuncRecorder) add(_ storetypes.KVStore, key interface{}, rowID RowID) error {
 	c.secondaryIndexKeys = append(c.secondaryIndexKeys, key)
 	c.rowIDs = append(c.rowIDs, rowID)
 	c.called = true

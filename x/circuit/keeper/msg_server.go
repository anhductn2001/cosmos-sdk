package keeper

import (
	"bytes"
	"context"
	"fmt"
	"slices"
	"strings"

	"cosmossdk.io/collections"
	"cosmossdk.io/core/event"
	errorsmod "cosmossdk.io/errors"
	"cosmossdk.io/x/circuit/types"

	sdkerrors "github.com/cosmos/cosmos-sdk/types/errors"
)

type msgServer struct {
	Keeper
}

var _ types.MsgServer = msgServer{}

// NewMsgServerImpl returns an implementation of the circuit MsgServer interface
// for the provided Keeper.
func NewMsgServerImpl(keeper Keeper) types.MsgServer {
	return &msgServer{Keeper: keeper}
}

func (srv msgServer) AuthorizeCircuitBreaker(ctx context.Context, msg *types.MsgAuthorizeCircuitBreaker) (*types.MsgAuthorizeCircuitBreakerResponse, error) {
	address, err := srv.addressCodec.StringToBytes(msg.Granter)
	if err != nil {
		return nil, err
	}

	// if the granter is the module authority no need to check perms
	if !bytes.Equal(address, srv.GetAuthority()) {
		// Check that the authorizer has the permission level of "super admin"
		perms, err := srv.Permissions.Get(ctx, address)
		if err != nil {
			if errorsmod.IsOf(err, collections.ErrNotFound) {
				return nil, errorsmod.Wrap(sdkerrors.ErrUnauthorized, "only super admins can authorize users")
			}

			return nil, err
		}

		if perms.Level != types.Permissions_LEVEL_SUPER_ADMIN {
			return nil, errorsmod.Wrap(sdkerrors.ErrUnauthorized, "only super admins can authorize users")
		}
	}

	grantee, err := srv.addressCodec.StringToBytes(msg.Grantee)
	if err != nil {
		return nil, err
	}

	if msg.Permissions == nil {
		return nil, errorsmod.Wrap(sdkerrors.ErrInvalidRequest, "permissions cannot be nil")
	}

	err = msg.Permissions.Validation()
	if err != nil {
		return nil, err
	}

	// Append the account in the msg to the store's set of authorized super admins
	if err = srv.Permissions.Set(ctx, grantee, *msg.Permissions); err != nil {
		return nil, err
	}

	if err = srv.Keeper.EventService.EventManager(ctx).EmitKV(
		"authorize_circuit_breaker",
		event.NewAttribute("granter", msg.Granter),
		event.NewAttribute("grantee", msg.Grantee),
		event.NewAttribute("permission", msg.Permissions.String()),
	); err != nil {
		return nil, err
	}

	return &types.MsgAuthorizeCircuitBreakerResponse{
		Success: true,
	}, nil
}

func (srv msgServer) TripCircuitBreaker(ctx context.Context, msg *types.MsgTripCircuitBreaker) (*types.MsgTripCircuitBreakerResponse, error) {
	address, err := srv.addressCodec.StringToBytes(msg.Authority)
	if err != nil {
		return nil, err
	}

	// Check that the account has the permissions
	perms, err := srv.Permissions.Get(ctx, address)
	if err != nil && !errorsmod.IsOf(err, collections.ErrNotFound) {
		return nil, err
	}

<<<<<<< HEAD
	msgTypeUrls := types.MsgTypeURLValidation(msg.MsgTypeUrls)
	for _, msgTypeURL := range msgTypeUrls {
=======
	for _, msgTypeURL := range msg.MsgTypeUrls {
>>>>>>> 4f445ed9
		// check if the message is in the list of allowed messages
		isAllowed, err := srv.IsAllowed(ctx, msgTypeURL)
		if err != nil {
			return nil, err
		}

		if !isAllowed {
			return nil, fmt.Errorf("message %s is already disabled", msgTypeURL)
		}

		switch {
		case perms.Level == types.Permissions_LEVEL_SUPER_ADMIN || perms.Level == types.Permissions_LEVEL_ALL_MSGS || bytes.Equal(address, srv.GetAuthority()):
			// if the sender is a super admin or the module authority, no need to check perms
		case perms.Level == types.Permissions_LEVEL_SOME_MSGS:
			// if the sender has permission for some messages, check if the sender has permission for this specific message
			if !hasPermissionForMsg(perms, msgTypeURL) {
				return nil, errorsmod.Wrapf(sdkerrors.ErrUnauthorized, "account does not have permission to trip circuit breaker for message %s", msgTypeURL)
			}
		default:
			return nil, errorsmod.Wrap(sdkerrors.ErrUnauthorized, "account does not have permission to trip circuit breaker")
		}

		if err = srv.DisableList.Set(ctx, msgTypeURL); err != nil {
			return nil, err
		}

	}

	urls := strings.Join(msg.GetMsgTypeUrls(), ",")

<<<<<<< HEAD
	if err = srv.Keeper.EventService.EventManager(ctx).EmitKV(
		"trip_circuit_breaker",
		event.NewAttribute("authority", msg.Authority),
		event.NewAttribute("msg_url", urls),
	); err != nil {
		return nil, err
	}
=======
	sdkCtx := sdk.UnwrapSDKContext(ctx)
	sdkCtx.EventManager().EmitEvents(sdk.Events{
		sdk.NewEvent(
			"trip_circuit_breaker",
			sdk.NewAttribute("authority", msg.Authority),
			sdk.NewAttribute("msg_url", urls),
		),
	})
>>>>>>> 4f445ed9

	return &types.MsgTripCircuitBreakerResponse{
		Success: true,
	}, nil
}

// ResetCircuitBreaker resumes processing of Msg's in the state machine that
// have been paused using TripCircuitBreaker.
func (srv msgServer) ResetCircuitBreaker(ctx context.Context, msg *types.MsgResetCircuitBreaker) (*types.MsgResetCircuitBreakerResponse, error) {
	keeper := srv.Keeper
	msgTypeUrls := types.MsgTypeURLValidation(msg.MsgTypeUrls)
	address, err := srv.addressCodec.StringToBytes(msg.Authority)
	if err != nil {
		return nil, err
	}

	// Get the permissions for the account specified in the msg.Authority field
	perms, err := keeper.Permissions.Get(ctx, address)
	if err != nil && !errorsmod.IsOf(err, collections.ErrNotFound) {
		return nil, err
	}

<<<<<<< HEAD
	// check if msgURL is empty
	if len(msgTypeUrls) == 0 {
		switch {
		case perms.Level == types.Permissions_LEVEL_SUPER_ADMIN || perms.Level == types.Permissions_LEVEL_ALL_MSGS || bytes.Equal(address, srv.GetAuthority()):
			// if the sender is a super admin or the module authority, will remove all disabled msgs
			err := srv.DisableList.Walk(ctx, nil, func(msgUrl string) (stop bool, err error) {
				msgTypeUrls = append(msgTypeUrls, msgUrl)
				return false, nil
			})
			if err != nil {
				return nil, err
			}

		case perms.Level == types.Permissions_LEVEL_SOME_MSGS:
			// if the sender has permission for some messages, will remove all disabled msgs that in the perms.LimitTypeUrls
			err := srv.DisableList.Walk(ctx, nil, func(msgUrl string) (stop bool, err error) {
				if slices.Contains(perms.LimitTypeUrls, msgUrl) {
					msgTypeUrls = append(msgTypeUrls, msgUrl)
				}
				return false, nil
			})
			if err != nil {
				return nil, err
=======
	for _, msgTypeURL := range msg.MsgTypeUrls {
		// check if the message is in the list of allowed messages
		isAllowed, err := srv.IsAllowed(ctx, msgTypeURL)
		if err != nil {
			return nil, err
		}

		if isAllowed {
			return nil, fmt.Errorf("message %s is not disabled", msgTypeURL)
		}

		switch {
		case perms.Level == types.Permissions_LEVEL_SUPER_ADMIN || perms.Level == types.Permissions_LEVEL_ALL_MSGS || bytes.Equal(address, srv.GetAuthority()):
			// if the sender is a super admin or the module authority, no need to check perms
		case perms.Level == types.Permissions_LEVEL_SOME_MSGS:
			// if the sender has permission for some messages, check if the sender has permission for this specific message
			if !hasPermissionForMsg(perms, msgTypeURL) {
				return nil, errorsmod.Wrapf(sdkerrors.ErrUnauthorized, "account does not have permission to reset circuit breaker for message %s", msgTypeURL)
>>>>>>> 4f445ed9
			}
		default:
			return nil, errorsmod.Wrap(sdkerrors.ErrUnauthorized, "account does not have permission to reset circuit breaker")
		}
<<<<<<< HEAD
	}

	for _, msgTypeURL := range msgTypeUrls {
		// check if the message is in the list of allowed messages
		isAllowed, err := srv.IsAllowed(ctx, msgTypeURL)
		if err != nil {
			return nil, err
		}

		if isAllowed {
			return nil, fmt.Errorf("message %s is not disabled", msgTypeURL)
		}

		switch {
		case perms.Level == types.Permissions_LEVEL_SUPER_ADMIN || perms.Level == types.Permissions_LEVEL_ALL_MSGS || bytes.Equal(address, srv.GetAuthority()):
			// if the sender is a super admin or the module authority, no need to check perms
		case perms.Level == types.Permissions_LEVEL_SOME_MSGS:
			// if the sender has permission for some messages, check if the sender has permission for this specific message
			if !hasPermissionForMsg(perms, msgTypeURL) {
				return nil, errorsmod.Wrapf(sdkerrors.ErrUnauthorized, "account does not have permission to reset circuit breaker for message %s", msgTypeURL)
			}
		default:
			return nil, errorsmod.Wrap(sdkerrors.ErrUnauthorized, "account does not have permission to reset circuit breaker")
		}

=======

>>>>>>> 4f445ed9
		if err = srv.DisableList.Remove(ctx, msgTypeURL); err != nil {
			return nil, err
		}
	}

<<<<<<< HEAD
	urls := strings.Join(msgTypeUrls, ",")

	if err = srv.Keeper.EventService.EventManager(ctx).EmitKV(
		"reset_circuit_breaker",
		event.NewAttribute("authority", msg.Authority),
		event.NewAttribute("msg_url", urls),
	); err != nil {
		return nil, err
	}
=======
	urls := strings.Join(msg.GetMsgTypeUrls(), ",")

	sdkCtx := sdk.UnwrapSDKContext(ctx)
	sdkCtx.EventManager().EmitEvents(sdk.Events{
		sdk.NewEvent(
			"reset_circuit_breaker",
			sdk.NewAttribute("authority", msg.Authority),
			sdk.NewAttribute("msg_url", urls),
		),
	})
>>>>>>> 4f445ed9

	return &types.MsgResetCircuitBreakerResponse{Success: true}, nil
}

// hasPermissionForMsg returns true if the account can trip or reset the message.
func hasPermissionForMsg(perms types.Permissions, msg string) bool {
<<<<<<< HEAD
	return slices.Contains(perms.LimitTypeUrls, msg)
=======
	for _, msgurl := range perms.LimitTypeUrls {
		if msg == msgurl {
			return true
		}
	}
	return false
>>>>>>> 4f445ed9
}<|MERGE_RESOLUTION|>--- conflicted
+++ resolved
@@ -2,16 +2,15 @@
 
 import (
 	"bytes"
-	"context"
-	"fmt"
-	"slices"
+	context "context"
+	fmt "fmt"
 	"strings"
 
 	"cosmossdk.io/collections"
-	"cosmossdk.io/core/event"
 	errorsmod "cosmossdk.io/errors"
 	"cosmossdk.io/x/circuit/types"
 
+	sdk "github.com/cosmos/cosmos-sdk/types"
 	sdkerrors "github.com/cosmos/cosmos-sdk/types/errors"
 )
 
@@ -59,24 +58,20 @@
 		return nil, errorsmod.Wrap(sdkerrors.ErrInvalidRequest, "permissions cannot be nil")
 	}
 
-	err = msg.Permissions.Validation()
-	if err != nil {
-		return nil, err
-	}
-
 	// Append the account in the msg to the store's set of authorized super admins
 	if err = srv.Permissions.Set(ctx, grantee, *msg.Permissions); err != nil {
 		return nil, err
 	}
 
-	if err = srv.Keeper.EventService.EventManager(ctx).EmitKV(
-		"authorize_circuit_breaker",
-		event.NewAttribute("granter", msg.Granter),
-		event.NewAttribute("grantee", msg.Grantee),
-		event.NewAttribute("permission", msg.Permissions.String()),
-	); err != nil {
-		return nil, err
-	}
+	sdkCtx := sdk.UnwrapSDKContext(ctx)
+	sdkCtx.EventManager().EmitEvents(sdk.Events{
+		sdk.NewEvent(
+			"authorize_circuit_breaker",
+			sdk.NewAttribute("granter", msg.Granter),
+			sdk.NewAttribute("grantee", msg.Grantee),
+			sdk.NewAttribute("permission", msg.Permissions.String()),
+		),
+	})
 
 	return &types.MsgAuthorizeCircuitBreakerResponse{
 		Success: true,
@@ -95,12 +90,7 @@
 		return nil, err
 	}
 
-<<<<<<< HEAD
-	msgTypeUrls := types.MsgTypeURLValidation(msg.MsgTypeUrls)
-	for _, msgTypeURL := range msgTypeUrls {
-=======
 	for _, msgTypeURL := range msg.MsgTypeUrls {
->>>>>>> 4f445ed9
 		// check if the message is in the list of allowed messages
 		isAllowed, err := srv.IsAllowed(ctx, msgTypeURL)
 		if err != nil {
@@ -131,15 +121,6 @@
 
 	urls := strings.Join(msg.GetMsgTypeUrls(), ",")
 
-<<<<<<< HEAD
-	if err = srv.Keeper.EventService.EventManager(ctx).EmitKV(
-		"trip_circuit_breaker",
-		event.NewAttribute("authority", msg.Authority),
-		event.NewAttribute("msg_url", urls),
-	); err != nil {
-		return nil, err
-	}
-=======
 	sdkCtx := sdk.UnwrapSDKContext(ctx)
 	sdkCtx.EventManager().EmitEvents(sdk.Events{
 		sdk.NewEvent(
@@ -148,7 +129,6 @@
 			sdk.NewAttribute("msg_url", urls),
 		),
 	})
->>>>>>> 4f445ed9
 
 	return &types.MsgTripCircuitBreakerResponse{
 		Success: true,
@@ -156,10 +136,9 @@
 }
 
 // ResetCircuitBreaker resumes processing of Msg's in the state machine that
-// have been paused using TripCircuitBreaker.
+// have been been paused using TripCircuitBreaker.
 func (srv msgServer) ResetCircuitBreaker(ctx context.Context, msg *types.MsgResetCircuitBreaker) (*types.MsgResetCircuitBreakerResponse, error) {
 	keeper := srv.Keeper
-	msgTypeUrls := types.MsgTypeURLValidation(msg.MsgTypeUrls)
 	address, err := srv.addressCodec.StringToBytes(msg.Authority)
 	if err != nil {
 		return nil, err
@@ -171,58 +150,7 @@
 		return nil, err
 	}
 
-<<<<<<< HEAD
-	// check if msgURL is empty
-	if len(msgTypeUrls) == 0 {
-		switch {
-		case perms.Level == types.Permissions_LEVEL_SUPER_ADMIN || perms.Level == types.Permissions_LEVEL_ALL_MSGS || bytes.Equal(address, srv.GetAuthority()):
-			// if the sender is a super admin or the module authority, will remove all disabled msgs
-			err := srv.DisableList.Walk(ctx, nil, func(msgUrl string) (stop bool, err error) {
-				msgTypeUrls = append(msgTypeUrls, msgUrl)
-				return false, nil
-			})
-			if err != nil {
-				return nil, err
-			}
-
-		case perms.Level == types.Permissions_LEVEL_SOME_MSGS:
-			// if the sender has permission for some messages, will remove all disabled msgs that in the perms.LimitTypeUrls
-			err := srv.DisableList.Walk(ctx, nil, func(msgUrl string) (stop bool, err error) {
-				if slices.Contains(perms.LimitTypeUrls, msgUrl) {
-					msgTypeUrls = append(msgTypeUrls, msgUrl)
-				}
-				return false, nil
-			})
-			if err != nil {
-				return nil, err
-=======
 	for _, msgTypeURL := range msg.MsgTypeUrls {
-		// check if the message is in the list of allowed messages
-		isAllowed, err := srv.IsAllowed(ctx, msgTypeURL)
-		if err != nil {
-			return nil, err
-		}
-
-		if isAllowed {
-			return nil, fmt.Errorf("message %s is not disabled", msgTypeURL)
-		}
-
-		switch {
-		case perms.Level == types.Permissions_LEVEL_SUPER_ADMIN || perms.Level == types.Permissions_LEVEL_ALL_MSGS || bytes.Equal(address, srv.GetAuthority()):
-			// if the sender is a super admin or the module authority, no need to check perms
-		case perms.Level == types.Permissions_LEVEL_SOME_MSGS:
-			// if the sender has permission for some messages, check if the sender has permission for this specific message
-			if !hasPermissionForMsg(perms, msgTypeURL) {
-				return nil, errorsmod.Wrapf(sdkerrors.ErrUnauthorized, "account does not have permission to reset circuit breaker for message %s", msgTypeURL)
->>>>>>> 4f445ed9
-			}
-		default:
-			return nil, errorsmod.Wrap(sdkerrors.ErrUnauthorized, "account does not have permission to reset circuit breaker")
-		}
-<<<<<<< HEAD
-	}
-
-	for _, msgTypeURL := range msgTypeUrls {
 		// check if the message is in the list of allowed messages
 		isAllowed, err := srv.IsAllowed(ctx, msgTypeURL)
 		if err != nil {
@@ -245,25 +173,11 @@
 			return nil, errorsmod.Wrap(sdkerrors.ErrUnauthorized, "account does not have permission to reset circuit breaker")
 		}
 
-=======
-
->>>>>>> 4f445ed9
 		if err = srv.DisableList.Remove(ctx, msgTypeURL); err != nil {
 			return nil, err
 		}
 	}
 
-<<<<<<< HEAD
-	urls := strings.Join(msgTypeUrls, ",")
-
-	if err = srv.Keeper.EventService.EventManager(ctx).EmitKV(
-		"reset_circuit_breaker",
-		event.NewAttribute("authority", msg.Authority),
-		event.NewAttribute("msg_url", urls),
-	); err != nil {
-		return nil, err
-	}
-=======
 	urls := strings.Join(msg.GetMsgTypeUrls(), ",")
 
 	sdkCtx := sdk.UnwrapSDKContext(ctx)
@@ -274,21 +188,16 @@
 			sdk.NewAttribute("msg_url", urls),
 		),
 	})
->>>>>>> 4f445ed9
 
 	return &types.MsgResetCircuitBreakerResponse{Success: true}, nil
 }
 
 // hasPermissionForMsg returns true if the account can trip or reset the message.
 func hasPermissionForMsg(perms types.Permissions, msg string) bool {
-<<<<<<< HEAD
-	return slices.Contains(perms.LimitTypeUrls, msg)
-=======
 	for _, msgurl := range perms.LimitTypeUrls {
 		if msg == msgurl {
 			return true
 		}
 	}
 	return false
->>>>>>> 4f445ed9
 }
--- conflicted
+++ resolved
@@ -7,13 +7,14 @@
 	errorsmod "cosmossdk.io/errors"
 	"cosmossdk.io/x/nft"
 
+	sdk "github.com/cosmos/cosmos-sdk/types"
 	sdkerrors "github.com/cosmos/cosmos-sdk/types/errors"
 )
 
 var _ nft.MsgServer = Keeper{}
 
 // Send implements Send method of the types.MsgServer.
-func (k Keeper) Send(ctx context.Context, msg *nft.MsgSend) (*nft.MsgSendResponse, error) {
+func (k Keeper) Send(goCtx context.Context, msg *nft.MsgSend) (*nft.MsgSendResponse, error) {
 	if len(msg.ClassId) == 0 {
 		return nil, nft.ErrEmptyClassID
 	}
@@ -32,6 +33,7 @@
 		return nil, errorsmod.Wrapf(sdkerrors.ErrInvalidAddress, "Invalid receiver address (%s)", msg.Receiver)
 	}
 
+	ctx := sdk.UnwrapSDKContext(goCtx)
 	owner := k.GetOwner(ctx, msg.ClassId, msg.Id)
 	if !bytes.Equal(owner, sender) {
 		return nil, errorsmod.Wrapf(sdkerrors.ErrUnauthorized, "%s is not the owner of nft %s", msg.Sender, msg.Id)
@@ -41,23 +43,11 @@
 		return nil, err
 	}
 
-<<<<<<< HEAD
-	if err = k.EventService.EventManager(ctx).Emit(&nft.EventSend{
-=======
 	err = ctx.EventManager().EmitTypedEvent(&nft.EventSend{
->>>>>>> 4f445ed9
 		ClassId:  msg.ClassId,
 		Id:       msg.Id,
 		Sender:   msg.Sender,
 		Receiver: msg.Receiver,
-<<<<<<< HEAD
-	}); err != nil {
-		return nil, err
-	}
-
-	return &nft.MsgSendResponse{}, nil
-=======
 	})
 	return &nft.MsgSendResponse{}, err
->>>>>>> 4f445ed9
 }
module cosmossdk.io/tools/confix

<<<<<<< HEAD
go 1.23

require (
	github.com/cosmos/cosmos-sdk v0.50.11
	github.com/creachadair/atomicfile v0.3.7
	github.com/creachadair/tomledit v0.0.27
	github.com/pelletier/go-toml/v2 v2.2.3
	github.com/spf13/cobra v1.8.1
	github.com/spf13/viper v1.19.0
	gotest.tools/v3 v3.5.1
=======
go 1.23.0

toolchain go1.23.7

require (
	github.com/cosmos/cosmos-sdk v0.50.13
	github.com/creachadair/atomicfile v0.3.7
	github.com/creachadair/tomledit v0.0.27
	github.com/pelletier/go-toml/v2 v2.2.3
	github.com/spf13/cobra v1.9.1
	github.com/spf13/viper v1.20.0
	gotest.tools/v3 v3.5.2
>>>>>>> 4f445ed9
)

require (
	cosmossdk.io/api v0.7.6 // indirect
	cosmossdk.io/collections v0.4.0 // indirect
	cosmossdk.io/core v0.11.1 // indirect
	cosmossdk.io/depinject v1.1.0 // indirect
<<<<<<< HEAD
	cosmossdk.io/errors v1.0.1 // indirect
	cosmossdk.io/log v1.5.0 // indirect
=======
	cosmossdk.io/errors v1.0.2 // indirect
	cosmossdk.io/log v1.5.1 // indirect
>>>>>>> 4f445ed9
	cosmossdk.io/math v1.5.0 // indirect
	cosmossdk.io/store v1.1.1 // indirect
	cosmossdk.io/x/tx v1.0.0-alpha.3 // indirect
	filippo.io/edwards25519 v1.1.0 // indirect
	github.com/99designs/go-keychain v0.0.0-20191008050251-8e49817e8af4 // indirect
	github.com/99designs/keyring v1.2.1 // indirect
	github.com/DataDog/datadog-go v3.2.0+incompatible // indirect
	github.com/DataDog/zstd v1.5.6 // indirect
	github.com/beorn7/perks v1.0.1 // indirect
	github.com/bgentry/speakeasy v0.2.0 // indirect
<<<<<<< HEAD
	github.com/bytedance/sonic v1.12.8 // indirect
	github.com/bytedance/sonic/loader v0.2.3 // indirect
=======
	github.com/bytedance/sonic v1.13.1 // indirect
	github.com/bytedance/sonic/loader v0.2.4 // indirect
>>>>>>> 4f445ed9
	github.com/cenkalti/backoff/v4 v4.1.3 // indirect
	github.com/cespare/xxhash/v2 v2.3.0 // indirect
	github.com/cloudwego/base64x v0.1.5 // indirect
	github.com/cockroachdb/apd/v3 v3.2.1 // indirect
	github.com/cockroachdb/errors v1.11.3 // indirect
	github.com/cockroachdb/fifo v0.0.0-20240816210425-c5d0cb0b6fc0 // indirect
	github.com/cockroachdb/logtags v0.0.0-20241215232642-bb51bb14a506 // indirect
	github.com/cockroachdb/pebble v1.1.2 // indirect
	github.com/cockroachdb/redact v1.1.5 // indirect
	github.com/cockroachdb/tokenbucket v0.0.0-20230807174530-cc333fc44b06 // indirect
	github.com/cometbft/cometbft v0.38.17 // indirect
	github.com/cometbft/cometbft-db v0.14.1 // indirect
	github.com/cosmos/btcutil v1.0.5 // indirect
	github.com/cosmos/cosmos-db v1.1.1 // indirect
	github.com/cosmos/cosmos-proto v1.0.0-beta.5 // indirect
	github.com/cosmos/go-bip39 v1.0.0 // indirect
	github.com/cosmos/gogogateway v1.2.0 // indirect
	github.com/cosmos/gogoproto v1.7.0 // indirect
	github.com/cosmos/iavl v1.2.2 // indirect
	github.com/cosmos/ics23/go v0.11.0 // indirect
<<<<<<< HEAD
	github.com/cosmos/ledger-cosmos-go v0.13.3 // indirect
=======
	github.com/cosmos/ledger-cosmos-go v0.14.0 // indirect
>>>>>>> 4f445ed9
	github.com/danieljoos/wincred v1.1.2 // indirect
	github.com/davecgh/go-spew v1.1.2-0.20180830191138-d8f796af33cc // indirect
	github.com/decred/dcrd/dcrec/secp256k1/v4 v4.3.0 // indirect
	github.com/desertbit/timer v0.0.0-20180107155436-c41aec40b27f // indirect
	github.com/dgraph-io/badger/v4 v4.2.0 // indirect
	github.com/dgraph-io/ristretto v0.1.1 // indirect
	github.com/dustin/go-humanize v1.0.1 // indirect
	github.com/dvsekhvalnov/jose2go v1.6.0 // indirect
	github.com/emicklei/dot v1.6.2 // indirect
	github.com/fatih/color v1.18.0 // indirect
	github.com/felixge/httpsnoop v1.0.4 // indirect
	github.com/fsnotify/fsnotify v1.8.0 // indirect
	github.com/getsentry/sentry-go v0.30.0 // indirect
	github.com/go-kit/kit v0.13.0 // indirect
	github.com/go-kit/log v0.2.1 // indirect
	github.com/go-logfmt/logfmt v0.6.0 // indirect
	github.com/go-viper/mapstructure/v2 v2.2.1 // indirect
	github.com/godbus/dbus v0.0.0-20190726142602-4481cbc300e2 // indirect
	github.com/gogo/googleapis v1.4.1 // indirect
	github.com/gogo/protobuf v1.3.2 // indirect
	github.com/golang/glog v1.2.4 // indirect
	github.com/golang/groupcache v0.0.0-20210331224755-41bb18bfe9da // indirect
	github.com/golang/mock v1.6.0 // indirect
	github.com/golang/protobuf v1.5.4 // indirect
	github.com/golang/snappy v0.0.4 // indirect
	github.com/google/btree v1.1.3 // indirect
	github.com/google/flatbuffers v1.12.1 // indirect
	github.com/google/go-cmp v0.6.0 // indirect
	github.com/google/orderedcode v0.0.1 // indirect
	github.com/gorilla/handlers v1.5.2 // indirect
	github.com/gorilla/mux v1.8.1 // indirect
	github.com/gorilla/websocket v1.5.3 // indirect
	github.com/grpc-ecosystem/go-grpc-middleware v1.4.0 // indirect
	github.com/grpc-ecosystem/grpc-gateway v1.16.0 // indirect
	github.com/gsterjov/go-libsecret v0.0.0-20161001094733-a6f4afe4910c // indirect
	github.com/hashicorp/go-hclog v1.6.3 // indirect
	github.com/hashicorp/go-immutable-radix v1.3.1 // indirect
	github.com/hashicorp/go-metrics v0.5.4 // indirect
	github.com/hashicorp/go-plugin v1.6.2 // indirect
	github.com/hashicorp/golang-lru v1.0.2 // indirect
	github.com/hashicorp/golang-lru/v2 v2.0.7 // indirect
<<<<<<< HEAD
	github.com/hashicorp/hcl v1.0.0 // indirect
=======
>>>>>>> 4f445ed9
	github.com/hashicorp/yamux v0.1.2 // indirect
	github.com/hdevalence/ed25519consensus v0.2.0 // indirect
	github.com/huandu/skiplist v1.2.1 // indirect
	github.com/iancoleman/strcase v0.3.0 // indirect
	github.com/improbable-eng/grpc-web v0.15.0 // indirect
	github.com/inconshreveable/mousetrap v1.1.0 // indirect
	github.com/jmhodges/levigo v1.0.0 // indirect
	github.com/klauspost/compress v1.17.11 // indirect
<<<<<<< HEAD
	github.com/klauspost/cpuid/v2 v2.2.9 // indirect
=======
	github.com/klauspost/cpuid/v2 v2.2.10 // indirect
>>>>>>> 4f445ed9
	github.com/kr/pretty v0.3.1 // indirect
	github.com/kr/text v0.2.0 // indirect
	github.com/lib/pq v1.10.9 // indirect
	github.com/linxGnu/grocksdb v1.9.7 // indirect
	github.com/magiconair/properties v1.8.9 // indirect
<<<<<<< HEAD
	github.com/mattn/go-colorable v0.1.13 // indirect
	github.com/mattn/go-isatty v0.0.20 // indirect
	github.com/minio/highwayhash v1.0.3 // indirect
	github.com/mitchellh/mapstructure v1.5.0 // indirect
=======
	github.com/mattn/go-colorable v0.1.14 // indirect
	github.com/mattn/go-isatty v0.0.20 // indirect
	github.com/minio/highwayhash v1.0.3 // indirect
>>>>>>> 4f445ed9
	github.com/mtibben/percent v0.2.1 // indirect
	github.com/munnerz/goautoneg v0.0.0-20191010083416-a7dc8b61c822 // indirect
	github.com/oasisprotocol/curve25519-voi v0.0.0-20230904125328-1f23a7beb09a // indirect
	github.com/oklog/run v1.1.0 // indirect
	github.com/petermattis/goid v0.0.0-20240813172612-4fcff4a6cae7 // indirect
	github.com/pkg/errors v0.9.1 // indirect
	github.com/pmezard/go-difflib v1.0.1-0.20181226105442-5d4384ee4fb2 // indirect
	github.com/prometheus/client_golang v1.20.5 // indirect
	github.com/prometheus/client_model v0.6.1 // indirect
	github.com/prometheus/common v0.62.0 // indirect
	github.com/prometheus/procfs v0.15.1 // indirect
	github.com/rcrowley/go-metrics v0.0.0-20201227073835-cf1acfcdf475 // indirect
<<<<<<< HEAD
	github.com/rogpeppe/go-internal v1.13.1 // indirect
	github.com/rs/cors v1.11.1 // indirect
	github.com/rs/zerolog v1.33.0 // indirect
	github.com/sagikazarmark/locafero v0.4.0 // indirect
	github.com/sagikazarmark/slog-shim v0.1.0 // indirect
	github.com/sasha-s/go-deadlock v0.3.5 // indirect
	github.com/sourcegraph/conc v0.3.0 // indirect
	github.com/spf13/afero v1.11.0 // indirect
=======
	github.com/rogpeppe/go-internal v1.14.1 // indirect
	github.com/rs/cors v1.11.1 // indirect
	github.com/rs/zerolog v1.34.0 // indirect
	github.com/sagikazarmark/locafero v0.7.0 // indirect
	github.com/sasha-s/go-deadlock v0.3.5 // indirect
	github.com/sourcegraph/conc v0.3.0 // indirect
	github.com/spf13/afero v1.12.0 // indirect
>>>>>>> 4f445ed9
	github.com/spf13/cast v1.7.1 // indirect
	github.com/spf13/pflag v1.0.6 // indirect
	github.com/stretchr/testify v1.10.0 // indirect
	github.com/subosito/gotenv v1.6.0 // indirect
	github.com/syndtr/goleveldb v1.0.1-0.20220721030215-126854af5e6d // indirect
	github.com/tendermint/go-amino v0.16.0 // indirect
	github.com/tidwall/btree v1.7.0 // indirect
	github.com/twitchyliquid64/golang-asm v0.15.1 // indirect
	github.com/zondax/hid v0.9.2 // indirect
<<<<<<< HEAD
	github.com/zondax/ledger-go v0.14.3 // indirect
	go.etcd.io/bbolt v1.4.0-alpha.0.0.20240404170359-43604f3112c5 // indirect
	go.opencensus.io v0.24.0 // indirect
	go.uber.org/multierr v1.11.0 // indirect
	golang.org/x/arch v0.13.0 // indirect
	golang.org/x/crypto v0.32.0 // indirect
	golang.org/x/exp v0.0.0-20250106191152-7588d65b2ba8 // indirect
	golang.org/x/net v0.34.0 // indirect
	golang.org/x/sync v0.10.0 // indirect
	golang.org/x/sys v0.29.0 // indirect
	golang.org/x/term v0.28.0 // indirect
	golang.org/x/text v0.21.0 // indirect
	google.golang.org/genproto v0.0.0-20240227224415-6ceb2ff114de // indirect
	google.golang.org/genproto/googleapis/api v0.0.0-20241202173237-19429a94021a // indirect
	google.golang.org/genproto/googleapis/rpc v0.0.0-20250122153221-138b5a5a4fd4 // indirect
	google.golang.org/grpc v1.70.0 // indirect
	google.golang.org/protobuf v1.36.4 // indirect
	gopkg.in/ini.v1 v1.67.0 // indirect
=======
	github.com/zondax/ledger-go v0.14.3 // indirect; indirectÎ
	go.etcd.io/bbolt v1.4.0-alpha.0.0.20240404170359-43604f3112c5 // indirect
	go.opencensus.io v0.24.0 // indirect
	go.uber.org/multierr v1.10.0 // indirect
	golang.org/x/arch v0.15.0 // indirect
	golang.org/x/crypto v0.32.0 // indirect
	golang.org/x/exp v0.0.0-20241108190413-2d47ceb2692f // indirect
	golang.org/x/net v0.34.0 // indirect
	golang.org/x/sync v0.10.0 // indirect
	golang.org/x/sys v0.31.0 // indirect
	golang.org/x/term v0.29.0 // indirect
	golang.org/x/text v0.21.0 // indirect
	google.golang.org/genproto v0.0.0-20241118233622-e639e219e697 // indirect
	google.golang.org/genproto/googleapis/api v0.0.0-20250106144421-5f5ef82da422 // indirect
	google.golang.org/genproto/googleapis/rpc v0.0.0-20250303144028-a0af3efb3deb // indirect
	google.golang.org/grpc v1.71.0 // indirect
	google.golang.org/protobuf v1.36.6 // indirect
>>>>>>> 4f445ed9
	gopkg.in/yaml.v3 v3.0.1 // indirect
	nhooyr.io/websocket v1.8.6 // indirect
	pgregory.net/rapid v1.1.0 // indirect
	sigs.k8s.io/yaml v1.4.0 // indirect
)<|MERGE_RESOLUTION|>--- conflicted
+++ resolved
@@ -1,17 +1,5 @@
 module cosmossdk.io/tools/confix
 
-<<<<<<< HEAD
-go 1.23
-
-require (
-	github.com/cosmos/cosmos-sdk v0.50.11
-	github.com/creachadair/atomicfile v0.3.7
-	github.com/creachadair/tomledit v0.0.27
-	github.com/pelletier/go-toml/v2 v2.2.3
-	github.com/spf13/cobra v1.8.1
-	github.com/spf13/viper v1.19.0
-	gotest.tools/v3 v3.5.1
-=======
 go 1.23.0
 
 toolchain go1.23.7
@@ -24,7 +12,6 @@
 	github.com/spf13/cobra v1.9.1
 	github.com/spf13/viper v1.20.0
 	gotest.tools/v3 v3.5.2
->>>>>>> 4f445ed9
 )
 
 require (
@@ -32,13 +19,8 @@
 	cosmossdk.io/collections v0.4.0 // indirect
 	cosmossdk.io/core v0.11.1 // indirect
 	cosmossdk.io/depinject v1.1.0 // indirect
-<<<<<<< HEAD
-	cosmossdk.io/errors v1.0.1 // indirect
-	cosmossdk.io/log v1.5.0 // indirect
-=======
 	cosmossdk.io/errors v1.0.2 // indirect
 	cosmossdk.io/log v1.5.1 // indirect
->>>>>>> 4f445ed9
 	cosmossdk.io/math v1.5.0 // indirect
 	cosmossdk.io/store v1.1.1 // indirect
 	cosmossdk.io/x/tx v1.0.0-alpha.3 // indirect
@@ -49,13 +31,8 @@
 	github.com/DataDog/zstd v1.5.6 // indirect
 	github.com/beorn7/perks v1.0.1 // indirect
 	github.com/bgentry/speakeasy v0.2.0 // indirect
-<<<<<<< HEAD
-	github.com/bytedance/sonic v1.12.8 // indirect
-	github.com/bytedance/sonic/loader v0.2.3 // indirect
-=======
 	github.com/bytedance/sonic v1.13.1 // indirect
 	github.com/bytedance/sonic/loader v0.2.4 // indirect
->>>>>>> 4f445ed9
 	github.com/cenkalti/backoff/v4 v4.1.3 // indirect
 	github.com/cespare/xxhash/v2 v2.3.0 // indirect
 	github.com/cloudwego/base64x v0.1.5 // indirect
@@ -76,11 +53,7 @@
 	github.com/cosmos/gogoproto v1.7.0 // indirect
 	github.com/cosmos/iavl v1.2.2 // indirect
 	github.com/cosmos/ics23/go v0.11.0 // indirect
-<<<<<<< HEAD
-	github.com/cosmos/ledger-cosmos-go v0.13.3 // indirect
-=======
 	github.com/cosmos/ledger-cosmos-go v0.14.0 // indirect
->>>>>>> 4f445ed9
 	github.com/danieljoos/wincred v1.1.2 // indirect
 	github.com/davecgh/go-spew v1.1.2-0.20180830191138-d8f796af33cc // indirect
 	github.com/decred/dcrd/dcrec/secp256k1/v4 v4.3.0 // indirect
@@ -122,10 +95,6 @@
 	github.com/hashicorp/go-plugin v1.6.2 // indirect
 	github.com/hashicorp/golang-lru v1.0.2 // indirect
 	github.com/hashicorp/golang-lru/v2 v2.0.7 // indirect
-<<<<<<< HEAD
-	github.com/hashicorp/hcl v1.0.0 // indirect
-=======
->>>>>>> 4f445ed9
 	github.com/hashicorp/yamux v0.1.2 // indirect
 	github.com/hdevalence/ed25519consensus v0.2.0 // indirect
 	github.com/huandu/skiplist v1.2.1 // indirect
@@ -134,26 +103,15 @@
 	github.com/inconshreveable/mousetrap v1.1.0 // indirect
 	github.com/jmhodges/levigo v1.0.0 // indirect
 	github.com/klauspost/compress v1.17.11 // indirect
-<<<<<<< HEAD
-	github.com/klauspost/cpuid/v2 v2.2.9 // indirect
-=======
 	github.com/klauspost/cpuid/v2 v2.2.10 // indirect
->>>>>>> 4f445ed9
 	github.com/kr/pretty v0.3.1 // indirect
 	github.com/kr/text v0.2.0 // indirect
 	github.com/lib/pq v1.10.9 // indirect
 	github.com/linxGnu/grocksdb v1.9.7 // indirect
 	github.com/magiconair/properties v1.8.9 // indirect
-<<<<<<< HEAD
-	github.com/mattn/go-colorable v0.1.13 // indirect
-	github.com/mattn/go-isatty v0.0.20 // indirect
-	github.com/minio/highwayhash v1.0.3 // indirect
-	github.com/mitchellh/mapstructure v1.5.0 // indirect
-=======
 	github.com/mattn/go-colorable v0.1.14 // indirect
 	github.com/mattn/go-isatty v0.0.20 // indirect
 	github.com/minio/highwayhash v1.0.3 // indirect
->>>>>>> 4f445ed9
 	github.com/mtibben/percent v0.2.1 // indirect
 	github.com/munnerz/goautoneg v0.0.0-20191010083416-a7dc8b61c822 // indirect
 	github.com/oasisprotocol/curve25519-voi v0.0.0-20230904125328-1f23a7beb09a // indirect
@@ -166,16 +124,6 @@
 	github.com/prometheus/common v0.62.0 // indirect
 	github.com/prometheus/procfs v0.15.1 // indirect
 	github.com/rcrowley/go-metrics v0.0.0-20201227073835-cf1acfcdf475 // indirect
-<<<<<<< HEAD
-	github.com/rogpeppe/go-internal v1.13.1 // indirect
-	github.com/rs/cors v1.11.1 // indirect
-	github.com/rs/zerolog v1.33.0 // indirect
-	github.com/sagikazarmark/locafero v0.4.0 // indirect
-	github.com/sagikazarmark/slog-shim v0.1.0 // indirect
-	github.com/sasha-s/go-deadlock v0.3.5 // indirect
-	github.com/sourcegraph/conc v0.3.0 // indirect
-	github.com/spf13/afero v1.11.0 // indirect
-=======
 	github.com/rogpeppe/go-internal v1.14.1 // indirect
 	github.com/rs/cors v1.11.1 // indirect
 	github.com/rs/zerolog v1.34.0 // indirect
@@ -183,7 +131,6 @@
 	github.com/sasha-s/go-deadlock v0.3.5 // indirect
 	github.com/sourcegraph/conc v0.3.0 // indirect
 	github.com/spf13/afero v1.12.0 // indirect
->>>>>>> 4f445ed9
 	github.com/spf13/cast v1.7.1 // indirect
 	github.com/spf13/pflag v1.0.6 // indirect
 	github.com/stretchr/testify v1.10.0 // indirect
@@ -193,26 +140,6 @@
 	github.com/tidwall/btree v1.7.0 // indirect
 	github.com/twitchyliquid64/golang-asm v0.15.1 // indirect
 	github.com/zondax/hid v0.9.2 // indirect
-<<<<<<< HEAD
-	github.com/zondax/ledger-go v0.14.3 // indirect
-	go.etcd.io/bbolt v1.4.0-alpha.0.0.20240404170359-43604f3112c5 // indirect
-	go.opencensus.io v0.24.0 // indirect
-	go.uber.org/multierr v1.11.0 // indirect
-	golang.org/x/arch v0.13.0 // indirect
-	golang.org/x/crypto v0.32.0 // indirect
-	golang.org/x/exp v0.0.0-20250106191152-7588d65b2ba8 // indirect
-	golang.org/x/net v0.34.0 // indirect
-	golang.org/x/sync v0.10.0 // indirect
-	golang.org/x/sys v0.29.0 // indirect
-	golang.org/x/term v0.28.0 // indirect
-	golang.org/x/text v0.21.0 // indirect
-	google.golang.org/genproto v0.0.0-20240227224415-6ceb2ff114de // indirect
-	google.golang.org/genproto/googleapis/api v0.0.0-20241202173237-19429a94021a // indirect
-	google.golang.org/genproto/googleapis/rpc v0.0.0-20250122153221-138b5a5a4fd4 // indirect
-	google.golang.org/grpc v1.70.0 // indirect
-	google.golang.org/protobuf v1.36.4 // indirect
-	gopkg.in/ini.v1 v1.67.0 // indirect
-=======
 	github.com/zondax/ledger-go v0.14.3 // indirect; indirectÎ
 	go.etcd.io/bbolt v1.4.0-alpha.0.0.20240404170359-43604f3112c5 // indirect
 	go.opencensus.io v0.24.0 // indirect
@@ -230,7 +157,6 @@
 	google.golang.org/genproto/googleapis/rpc v0.0.0-20250303144028-a0af3efb3deb // indirect
 	google.golang.org/grpc v1.71.0 // indirect
 	google.golang.org/protobuf v1.36.6 // indirect
->>>>>>> 4f445ed9
 	gopkg.in/yaml.v3 v3.0.1 // indirect
 	nhooyr.io/websocket v1.8.6 // indirect
 	pgregory.net/rapid v1.1.0 // indirect

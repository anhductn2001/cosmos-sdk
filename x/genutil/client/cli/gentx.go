package cli

import (
	"bufio"
	"bytes"
	"encoding/json"
	"fmt"
	"io"
	"os"
	"path/filepath"

	"github.com/spf13/cobra"

<<<<<<< HEAD
	"cosmossdk.io/errors"
	"cosmossdk.io/x/staking/client/cli"
=======
	address "cosmossdk.io/core/address"
	"cosmossdk.io/errors"
>>>>>>> 4f445ed9

	"github.com/cosmos/cosmos-sdk/client"
	"github.com/cosmos/cosmos-sdk/client/flags"
	"github.com/cosmos/cosmos-sdk/client/tx"
	"github.com/cosmos/cosmos-sdk/crypto/keyring"
	sdk "github.com/cosmos/cosmos-sdk/types"
	"github.com/cosmos/cosmos-sdk/version"
	authclient "github.com/cosmos/cosmos-sdk/x/auth/client"
	"github.com/cosmos/cosmos-sdk/x/genutil"
	"github.com/cosmos/cosmos-sdk/x/genutil/types"
)

type genesisMM interface {
	DefaultGenesis() map[string]json.RawMessage
	ValidateGenesis(genesisData map[string]json.RawMessage) error
}

// GenTxCmd builds the application's gentx command.
<<<<<<< HEAD
func GenTxCmd(genMM genesisMM, genBalIterator types.GenesisBalancesIterator) *cobra.Command {
	ipDefault, _ := ExternalIP()
=======
func GenTxCmd(mbm module.BasicManager, txEncCfg client.TxEncodingConfig, genBalIterator types.GenesisBalancesIterator, defaultNodeHome string, valAdddressCodec address.Codec) *cobra.Command {
	ipDefault, _ := server.ExternalIP()
>>>>>>> 4f445ed9
	fsCreateValidator, defaultsDesc := cli.CreateValidatorMsgFlagSet(ipDefault)

	cmd := &cobra.Command{
		Use:   "gentx <key_name> <amount>",
		Short: "Generate a genesis tx carrying a self delegation",
		Args:  cobra.ExactArgs(2),
		Long: fmt.Sprintf(`Generate a genesis transaction that creates a validator with a self-delegation,
that is signed by the key in the Keyring referenced by a given name. A node ID and consensus
pubkey may optionally be provided. If they are omitted, they will be retrieved from the priv_validator.json
file. The following default parameters are included:
    %s

Example:
$ %s gentx my-key-name 1000000stake --home=/path/to/home/dir --keyring-backend=os --chain-id=test-chain-1 \
    --moniker="myvalidator" \
    --commission-max-change-rate=0.01 \
    --commission-max-rate=1.0 \
    --commission-rate=0.07 \
    --details="..." \
    --security-contact="..." \
    --website="..."
`, defaultsDesc, version.AppName,
		),
		RunE: func(cmd *cobra.Command, args []string) error {
			config := client.GetConfigFromCmd(cmd)
			clientCtx, err := client.GetClientTxContext(cmd)
			if err != nil {
				return err
			}
			cdc := clientCtx.Codec

			consensusKey, err := cmd.Flags().GetString(FlagConsensusKeyAlgo)
			if err != nil {
				return errors.Wrap(err, "Failed to get consensus key algo")
			}

			nodeID, valPubKey, err := genutil.InitializeNodeValidatorFiles(config, consensusKey)
			if err != nil {
				return errors.Wrap(err, "failed to initialize node validator files")
			}

			// read --nodeID, if empty take it from priv_validator.json
			if nodeIDString, _ := cmd.Flags().GetString(cli.FlagNodeID); nodeIDString != "" {
				nodeID = nodeIDString
			}

			// read --pubkey, if empty take it from priv_validator.json
			if pkStr, _ := cmd.Flags().GetString(cli.FlagPubKey); pkStr != "" {
				if err := clientCtx.Codec.UnmarshalInterfaceJSON([]byte(pkStr), &valPubKey); err != nil {
					return errors.Wrap(err, "failed to unmarshal validator public key")
				}
			}

			appGenesis, err := types.AppGenesisFromFile(config.GenesisFile())
			if err != nil {
				return errors.Wrapf(err, "failed to read genesis doc file %s", config.GenesisFile())
			}

			var genesisState map[string]json.RawMessage
			if err = json.Unmarshal(appGenesis.AppState, &genesisState); err != nil {
				return errors.Wrap(err, "failed to unmarshal genesis state")
			}

			if err = genMM.ValidateGenesis(genesisState); err != nil {
				return errors.Wrap(err, "failed to validate genesis state")
			}

			inBuf := bufio.NewReader(cmd.InOrStdin())

			name := args[0]
			key, err := clientCtx.Keyring.Key(name)
			if err != nil {
				return errors.Wrapf(err, "failed to fetch '%s' from the keyring", name)
			}

			moniker := config.Moniker
			if m, _ := cmd.Flags().GetString(cli.FlagMoniker); m != "" {
				moniker = m
			}

			// set flags for creating a gentx
			createValCfg, err := cli.PrepareConfigForTxCreateValidator(cmd.Flags(), moniker, nodeID, appGenesis.ChainID, valPubKey)
			if err != nil {
				return errors.Wrap(err, "error creating configuration to create validator msg")
			}

			amount := args[1]
			coins, err := sdk.ParseCoinsNormalized(amount)
			if err != nil {
				return errors.Wrap(err, "failed to parse coins")
			}
			addr, err := key.GetAddress()
			if err != nil {
				return err
			}
			strAddr, err := clientCtx.AddressCodec.BytesToString(addr)
			if err != nil {
				return err
			}
			err = genutil.ValidateAccountInGenesis(genesisState, genBalIterator, strAddr, coins, cdc)
			if err != nil {
				return errors.Wrap(err, "failed to validate account in genesis")
			}

			txFactory, err := tx.NewFactoryCLI(clientCtx, cmd.Flags())
			if err != nil {
				return err
			}

			clientCtx = clientCtx.WithInput(inBuf).WithFromAddress(addr)

			// The following line comes from a discrepancy between the `gentx`
			// and `create-validator` commands:
			// - `gentx` expects amount as an arg,
			// - `create-validator` expects amount as a required flag.
			// ref: https://github.com/cosmos/cosmos-sdk/issues/8251
			// Since gentx doesn't set the amount flag (which `create-validator`
			// reads from), we copy the amount arg into the valCfg directly.
			//
			// Ideally, the `create-validator` command should take a validator
			// config file instead of so many flags.
			// ref: https://github.com/cosmos/cosmos-sdk/issues/8177
			createValCfg.Amount = amount

			// create a 'create-validator' message
			txBldr, msg, err := cli.BuildCreateValidatorMsg(clientCtx, createValCfg, txFactory, true, valAdddressCodec)
			if err != nil {
				return errors.Wrap(err, "failed to build create-validator message")
			}

			if key.GetType() == keyring.TypeOffline || key.GetType() == keyring.TypeMulti {
				cmd.PrintErrln("Offline key passed in. Use `tx sign` command to sign.")
				return txBldr.PrintUnsignedTx(clientCtx, msg)
			}

			// write the unsigned transaction to the buffer
			w := bytes.NewBuffer([]byte{})
			clientCtx = clientCtx.WithOutput(w)

			if m, ok := msg.(sdk.HasValidateBasic); ok {
				if err := m.ValidateBasic(); err != nil {
					return err
				}
			}

			if err = txBldr.PrintUnsignedTx(clientCtx, msg); err != nil {
				return errors.Wrap(err, "failed to print unsigned std tx")
			}

			// read the transaction
			stdTx, err := readUnsignedGenTxFile(clientCtx, w)
			if err != nil {
				return errors.Wrap(err, "failed to read unsigned gen tx file")
			}

			// sign the transaction and write it to the output file
			txBuilder, err := clientCtx.TxConfig.WrapTxBuilder(stdTx)
			if err != nil {
				return fmt.Errorf("error creating tx builder: %w", err)
			}

			if err = authclient.SignTx(txFactory, clientCtx, name, txBuilder, true, true); err != nil {
				return errors.Wrap(err, "failed to sign std tx")
			}

			outputDocument, _ := cmd.Flags().GetString(flags.FlagOutputDocument)
			if outputDocument == "" {
				outputDocument, err = makeOutputFilepath(config.RootDir, nodeID)
				if err != nil {
					return errors.Wrap(err, "failed to create output file path")
				}
			}

			if err := writeSignedGenTx(clientCtx, outputDocument, txBuilder.GetTx()); err != nil {
				return errors.Wrap(err, "failed to write signed gen tx")
			}

			cmd.PrintErrf("Genesis transaction written to %q\n", outputDocument)
			return nil
		},
	}

	cmd.Flags().String(FlagConsensusKeyAlgo, "ed25519", "algorithm to use for the consensus key: ed25519 | secp256k1 |  bls12_381 | sr25519 | multi")
	cmd.Flags().String(flags.FlagOutputDocument, "", "Write the genesis transaction JSON document to the given file instead of the default location")
	cmd.Flags().AddFlagSet(fsCreateValidator)
	flags.AddTxFlagsToCmd(cmd)
	_ = cmd.Flags().MarkHidden(flags.FlagOutput) // signing makes sense to output only json

	return cmd
}

func makeOutputFilepath(rootDir, nodeID string) (string, error) {
	writePath := filepath.Join(rootDir, "config", "gentx")
	if err := os.MkdirAll(writePath, 0o700); err != nil {
		return "", fmt.Errorf("could not create directory %q: %w", writePath, err)
	}

	return filepath.Join(writePath, fmt.Sprintf("gentx-%v.json", nodeID)), nil
}

func readUnsignedGenTxFile(clientCtx client.Context, r io.Reader) (sdk.Tx, error) {
	bz, err := io.ReadAll(r)
	if err != nil {
		return nil, err
	}

	aTx, err := clientCtx.TxConfig.TxJSONDecoder()(bz)
	if err != nil {
		return nil, err
	}

	return aTx, err
}

func writeSignedGenTx(clientCtx client.Context, outputDocument string, tx sdk.Tx) error {
	outputFile, err := os.OpenFile(outputDocument, os.O_CREATE|os.O_EXCL|os.O_WRONLY, 0o644)
	if err != nil {
		return err
	}
	defer outputFile.Close()

	json, err := clientCtx.TxConfig.TxJSONEncoder()(tx)
	if err != nil {
		return err
	}

	_, err = fmt.Fprintf(outputFile, "%s\n", json)

	return err
}<|MERGE_RESOLUTION|>--- conflicted
+++ resolved
@@ -11,42 +11,30 @@
 
 	"github.com/spf13/cobra"
 
-<<<<<<< HEAD
-	"cosmossdk.io/errors"
-	"cosmossdk.io/x/staking/client/cli"
-=======
 	address "cosmossdk.io/core/address"
 	"cosmossdk.io/errors"
->>>>>>> 4f445ed9
 
 	"github.com/cosmos/cosmos-sdk/client"
 	"github.com/cosmos/cosmos-sdk/client/flags"
 	"github.com/cosmos/cosmos-sdk/client/tx"
 	"github.com/cosmos/cosmos-sdk/crypto/keyring"
+	"github.com/cosmos/cosmos-sdk/server"
 	sdk "github.com/cosmos/cosmos-sdk/types"
+	"github.com/cosmos/cosmos-sdk/types/module"
 	"github.com/cosmos/cosmos-sdk/version"
 	authclient "github.com/cosmos/cosmos-sdk/x/auth/client"
 	"github.com/cosmos/cosmos-sdk/x/genutil"
 	"github.com/cosmos/cosmos-sdk/x/genutil/types"
+	"github.com/cosmos/cosmos-sdk/x/staking/client/cli"
 )
 
-type genesisMM interface {
-	DefaultGenesis() map[string]json.RawMessage
-	ValidateGenesis(genesisData map[string]json.RawMessage) error
-}
-
 // GenTxCmd builds the application's gentx command.
-<<<<<<< HEAD
-func GenTxCmd(genMM genesisMM, genBalIterator types.GenesisBalancesIterator) *cobra.Command {
-	ipDefault, _ := ExternalIP()
-=======
 func GenTxCmd(mbm module.BasicManager, txEncCfg client.TxEncodingConfig, genBalIterator types.GenesisBalancesIterator, defaultNodeHome string, valAdddressCodec address.Codec) *cobra.Command {
 	ipDefault, _ := server.ExternalIP()
->>>>>>> 4f445ed9
 	fsCreateValidator, defaultsDesc := cli.CreateValidatorMsgFlagSet(ipDefault)
 
 	cmd := &cobra.Command{
-		Use:   "gentx <key_name> <amount>",
+		Use:   "gentx [key_name] [amount]",
 		Short: "Generate a genesis tx carrying a self delegation",
 		Args:  cobra.ExactArgs(2),
 		Long: fmt.Sprintf(`Generate a genesis transaction that creates a validator with a self-delegation,
@@ -67,19 +55,17 @@
 `, defaultsDesc, version.AppName,
 		),
 		RunE: func(cmd *cobra.Command, args []string) error {
-			config := client.GetConfigFromCmd(cmd)
+			serverCtx := server.GetServerContextFromCmd(cmd)
 			clientCtx, err := client.GetClientTxContext(cmd)
 			if err != nil {
 				return err
 			}
 			cdc := clientCtx.Codec
 
-			consensusKey, err := cmd.Flags().GetString(FlagConsensusKeyAlgo)
-			if err != nil {
-				return errors.Wrap(err, "Failed to get consensus key algo")
-			}
-
-			nodeID, valPubKey, err := genutil.InitializeNodeValidatorFiles(config, consensusKey)
+			config := serverCtx.Config
+			config.SetRoot(clientCtx.HomeDir)
+
+			nodeID, valPubKey, err := genutil.InitializeNodeValidatorFiles(serverCtx.Config)
 			if err != nil {
 				return errors.Wrap(err, "failed to initialize node validator files")
 			}
@@ -106,7 +92,7 @@
 				return errors.Wrap(err, "failed to unmarshal genesis state")
 			}
 
-			if err = genMM.ValidateGenesis(genesisState); err != nil {
+			if err = mbm.ValidateGenesis(cdc, txEncCfg, genesisState); err != nil {
 				return errors.Wrap(err, "failed to validate genesis state")
 			}
 
@@ -138,11 +124,7 @@
 			if err != nil {
 				return err
 			}
-			strAddr, err := clientCtx.AddressCodec.BytesToString(addr)
-			if err != nil {
-				return err
-			}
-			err = genutil.ValidateAccountInGenesis(genesisState, genBalIterator, strAddr, coins, cdc)
+			err = genutil.ValidateAccountInGenesis(genesisState, genBalIterator, addr, coins, cdc)
 			if err != nil {
 				return errors.Wrap(err, "failed to validate account in genesis")
 			}
@@ -152,7 +134,11 @@
 				return err
 			}
 
-			clientCtx = clientCtx.WithInput(inBuf).WithFromAddress(addr)
+			pub, err := key.GetAddress()
+			if err != nil {
+				return err
+			}
+			clientCtx = clientCtx.WithInput(inBuf).WithFromAddress(pub)
 
 			// The following line comes from a discrepancy between the `gentx`
 			// and `create-validator` commands:
@@ -204,7 +190,8 @@
 				return fmt.Errorf("error creating tx builder: %w", err)
 			}
 
-			if err = authclient.SignTx(txFactory, clientCtx, name, txBuilder, true, true); err != nil {
+			err = authclient.SignTx(txFactory, clientCtx, name, txBuilder, true, true)
+			if err != nil {
 				return errors.Wrap(err, "failed to sign std tx")
 			}
 
@@ -216,7 +203,7 @@
 				}
 			}
 
-			if err := writeSignedGenTx(clientCtx, outputDocument, txBuilder.GetTx()); err != nil {
+			if err := writeSignedGenTx(clientCtx, outputDocument, stdTx); err != nil {
 				return errors.Wrap(err, "failed to write signed gen tx")
 			}
 
@@ -225,7 +212,7 @@
 		},
 	}
 
-	cmd.Flags().String(FlagConsensusKeyAlgo, "ed25519", "algorithm to use for the consensus key: ed25519 | secp256k1 |  bls12_381 | sr25519 | multi")
+	cmd.Flags().String(flags.FlagHome, defaultNodeHome, "The application home directory")
 	cmd.Flags().String(flags.FlagOutputDocument, "", "Write the genesis transaction JSON document to the given file instead of the default location")
 	cmd.Flags().AddFlagSet(fsCreateValidator)
 	flags.AddTxFlagsToCmd(cmd)

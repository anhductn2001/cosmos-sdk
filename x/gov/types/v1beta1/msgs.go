package v1beta1

import (
	"fmt"

	"github.com/cosmos/gogoproto/proto"
	gogoprotoany "github.com/cosmos/gogoproto/types/any"

	codectypes "github.com/cosmos/cosmos-sdk/codec/types"
	sdk "github.com/cosmos/cosmos-sdk/types"
)

// Governance message types and routes
const (
	TypeMsgDeposit        = "deposit"
	TypeMsgVote           = "vote"
	TypeMsgVoteWeighted   = "weighted_vote"
	TypeMsgSubmitProposal = "submit_proposal"
)

var (
	_, _, _, _ sdk.Msg = &MsgSubmitProposal{}, &MsgDeposit{}, &MsgVote{}, &MsgVoteWeighted{}

	_ gogoprotoany.UnpackInterfacesMessage = &MsgSubmitProposal{}
)

// NewMsgSubmitProposal creates a new MsgSubmitProposal.
func NewMsgSubmitProposal(content Content, initialDeposit sdk.Coins, proposer string) (*MsgSubmitProposal, error) {
	m := &MsgSubmitProposal{
		InitialDeposit: initialDeposit,
		Proposer:       proposer,
	}
	err := m.SetContent(content)
	if err != nil {
		return nil, err
	}
	return m, nil
}

// GetInitialDeposit returns the initial deposit of MsgSubmitProposal.
func (m *MsgSubmitProposal) GetInitialDeposit() sdk.Coins { return m.InitialDeposit }

// GetContent returns the content of MsgSubmitProposal.
func (m *MsgSubmitProposal) GetContent() Content {
	content, ok := m.Content.GetCachedValue().(Content)
	if !ok {
		return nil
	}
	return content
}

// SetInitialDeposit sets the given initial deposit for MsgSubmitProposal.
func (m *MsgSubmitProposal) SetInitialDeposit(coins sdk.Coins) {
	m.InitialDeposit = coins
}

// SetProposer sets the given proposer address for MsgSubmitProposal.
func (m *MsgSubmitProposal) SetProposer(address string) {
	m.Proposer = address
}

// SetContent sets the content for MsgSubmitProposal.
func (m *MsgSubmitProposal) SetContent(content Content) error {
	msg, ok := content.(proto.Message)
	if !ok {
		return fmt.Errorf("can't proto marshal %T", msg)
	}
	any, err := codectypes.NewAnyWithValue(msg)
	if err != nil {
		return err
	}
	m.Content = any
	return nil
}

// UnpackInterfaces implements UnpackInterfacesMessage.UnpackInterfaces
func (m MsgSubmitProposal) UnpackInterfaces(unpacker gogoprotoany.AnyUnpacker) error {
	var content Content
	return unpacker.UnpackAny(m.Content, &content)
}

// NewMsgDeposit creates a new MsgDeposit instance
<<<<<<< HEAD
func NewMsgDeposit(depositor string, proposalID uint64, amount sdk.Coins) *MsgDeposit {
	return &MsgDeposit{proposalID, depositor, amount}
}

// NewMsgVote creates a message to cast a vote on an active proposal
func NewMsgVote(voter string, proposalID uint64, option VoteOption) *MsgVote {
	return &MsgVote{proposalID, voter, option}
}

// NewMsgVoteWeighted creates a message to cast a vote on an active proposal.
func NewMsgVoteWeighted(voter string, proposalID uint64, options WeightedVoteOptions) *MsgVoteWeighted {
	return &MsgVoteWeighted{proposalID, voter, options}
=======
func NewMsgDeposit(depositor sdk.AccAddress, proposalID uint64, amount sdk.Coins) *MsgDeposit {
	return &MsgDeposit{proposalID, depositor.String(), amount}
}

// NewMsgVote creates a message to cast a vote on an active proposal
func NewMsgVote(voter sdk.AccAddress, proposalID uint64, option VoteOption) *MsgVote {
	return &MsgVote{proposalID, voter.String(), option}
}

// NewMsgVoteWeighted creates a message to cast a vote on an active proposal.
func NewMsgVoteWeighted(voter sdk.AccAddress, proposalID uint64, options WeightedVoteOptions) *MsgVoteWeighted {
	return &MsgVoteWeighted{proposalID, voter.String(), options}
>>>>>>> 4f445ed9
}<|MERGE_RESOLUTION|>--- conflicted
+++ resolved
@@ -4,7 +4,6 @@
 	"fmt"
 
 	"github.com/cosmos/gogoproto/proto"
-	gogoprotoany "github.com/cosmos/gogoproto/types/any"
 
 	codectypes "github.com/cosmos/cosmos-sdk/codec/types"
 	sdk "github.com/cosmos/cosmos-sdk/types"
@@ -21,14 +20,14 @@
 var (
 	_, _, _, _ sdk.Msg = &MsgSubmitProposal{}, &MsgDeposit{}, &MsgVote{}, &MsgVoteWeighted{}
 
-	_ gogoprotoany.UnpackInterfacesMessage = &MsgSubmitProposal{}
+	_ codectypes.UnpackInterfacesMessage = &MsgSubmitProposal{}
 )
 
 // NewMsgSubmitProposal creates a new MsgSubmitProposal.
-func NewMsgSubmitProposal(content Content, initialDeposit sdk.Coins, proposer string) (*MsgSubmitProposal, error) {
+func NewMsgSubmitProposal(content Content, initialDeposit sdk.Coins, proposer sdk.AccAddress) (*MsgSubmitProposal, error) {
 	m := &MsgSubmitProposal{
 		InitialDeposit: initialDeposit,
-		Proposer:       proposer,
+		Proposer:       proposer.String(),
 	}
 	err := m.SetContent(content)
 	if err != nil {
@@ -55,8 +54,8 @@
 }
 
 // SetProposer sets the given proposer address for MsgSubmitProposal.
-func (m *MsgSubmitProposal) SetProposer(address string) {
-	m.Proposer = address
+func (m *MsgSubmitProposal) SetProposer(address fmt.Stringer) {
+	m.Proposer = address.String()
 }
 
 // SetContent sets the content for MsgSubmitProposal.
@@ -74,26 +73,12 @@
 }
 
 // UnpackInterfaces implements UnpackInterfacesMessage.UnpackInterfaces
-func (m MsgSubmitProposal) UnpackInterfaces(unpacker gogoprotoany.AnyUnpacker) error {
+func (m MsgSubmitProposal) UnpackInterfaces(unpacker codectypes.AnyUnpacker) error {
 	var content Content
 	return unpacker.UnpackAny(m.Content, &content)
 }
 
 // NewMsgDeposit creates a new MsgDeposit instance
-<<<<<<< HEAD
-func NewMsgDeposit(depositor string, proposalID uint64, amount sdk.Coins) *MsgDeposit {
-	return &MsgDeposit{proposalID, depositor, amount}
-}
-
-// NewMsgVote creates a message to cast a vote on an active proposal
-func NewMsgVote(voter string, proposalID uint64, option VoteOption) *MsgVote {
-	return &MsgVote{proposalID, voter, option}
-}
-
-// NewMsgVoteWeighted creates a message to cast a vote on an active proposal.
-func NewMsgVoteWeighted(voter string, proposalID uint64, options WeightedVoteOptions) *MsgVoteWeighted {
-	return &MsgVoteWeighted{proposalID, voter, options}
-=======
 func NewMsgDeposit(depositor sdk.AccAddress, proposalID uint64, amount sdk.Coins) *MsgDeposit {
 	return &MsgDeposit{proposalID, depositor.String(), amount}
 }
@@ -106,5 +91,4 @@
 // NewMsgVoteWeighted creates a message to cast a vote on an active proposal.
 func NewMsgVoteWeighted(voter sdk.AccAddress, proposalID uint64, options WeightedVoteOptions) *MsgVoteWeighted {
 	return &MsgVoteWeighted{proposalID, voter.String(), options}
->>>>>>> 4f445ed9
 }
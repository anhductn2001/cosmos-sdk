package orm

import (
	"bytes"
	"encoding/binary"
	"fmt"
	"testing"

	"github.com/stretchr/testify/assert"
	"github.com/stretchr/testify/require"

<<<<<<< HEAD
	corestore "cosmossdk.io/core/store"
	storetypes "cosmossdk.io/store/types"
	"cosmossdk.io/x/group/errors"
=======
	storetypes "cosmossdk.io/store/types"
>>>>>>> 4f445ed9

	"github.com/cosmos/cosmos-sdk/codec"
	"github.com/cosmos/cosmos-sdk/codec/address"
	"github.com/cosmos/cosmos-sdk/codec/types"
	"github.com/cosmos/cosmos-sdk/runtime"
	"github.com/cosmos/cosmos-sdk/testutil"
	"github.com/cosmos/cosmos-sdk/testutil/testdata"
)

// Testing ORM with arbitrary metadata length
const metadataLen = 10

func TestKeeperEndToEndWithAutoUInt64Table(t *testing.T) {
	interfaceRegistry := types.NewInterfaceRegistry()
	cdc := codec.NewProtoCodec(interfaceRegistry)

	key := storetypes.NewKVStoreKey("test")
	testCtx := testutil.DefaultContextWithDB(t, key, storetypes.NewTransientStoreKey("transient_test"))
	store := runtime.NewKVStoreService(key).OpenKVStore(testCtx.Ctx)

	k := NewTestKeeper(cdc)

	tm := testdata.TableModel{
		Id:       1,
		Name:     "name",
		Number:   123,
		Metadata: []byte("metadata"),
	}
	// when stored
	rowID, err := k.autoUInt64Table.Create(store, &tm)
	require.NoError(t, err)
	// then we should find it
	exists := k.autoUInt64Table.Has(store, rowID)
	require.True(t, exists)

	// and load it
	var loaded testdata.TableModel

	binKey, err := k.autoUInt64Table.GetOne(store, rowID, &loaded)
	require.NoError(t, err)

	require.Equal(t, rowID, binary.BigEndian.Uint64(binKey))
	require.Equal(t, tm, loaded)

	// and exists in MultiKeyIndex
	exists, err = k.autoUInt64TableModelByMetadataIndex.Has(store, []byte("metadata"))
	require.NoError(t, err)
	require.True(t, exists)

	// and when loaded
	it, err := k.autoUInt64TableModelByMetadataIndex.Get(store, []byte("metadata"))
	require.NoError(t, err)

	// then
	binKey, loaded = first(t, it)
	assert.Equal(t, rowID, binary.BigEndian.Uint64(binKey))
	assert.Equal(t, tm, loaded)

	// when updated
	tm.Metadata = []byte("new-metadata")
	err = k.autoUInt64Table.Update(store, rowID, &tm)
	require.NoError(t, err)

	binKey, err = k.autoUInt64Table.GetOne(store, rowID, &loaded)
	require.NoError(t, err)

	require.Equal(t, rowID, binary.BigEndian.Uint64(binKey))
	require.Equal(t, tm, loaded)

	// then indexes are updated, too
	exists, err = k.autoUInt64TableModelByMetadataIndex.Has(store, []byte("new-metadata"))
	require.NoError(t, err)
	require.True(t, exists)

	exists, err = k.autoUInt64TableModelByMetadataIndex.Has(store, []byte("metadata"))
	require.NoError(t, err)
	require.False(t, exists)

	// when deleted
	err = k.autoUInt64Table.Delete(store, rowID)
	require.NoError(t, err)

	exists = k.autoUInt64Table.Has(store, rowID)
	require.False(t, exists)

	// and also removed from secondary MultiKeyIndex
	exists, err = k.autoUInt64TableModelByMetadataIndex.Has(store, []byte("new-metadata"))
	require.NoError(t, err)
	require.False(t, exists)
}

func TestKeeperEndToEndWithPrimaryKeyTable(t *testing.T) {
	interfaceRegistry := types.NewInterfaceRegistry()
	cdc := codec.NewProtoCodec(interfaceRegistry)

	key := storetypes.NewKVStoreKey("test")
	testCtx := testutil.DefaultContextWithDB(t, key, storetypes.NewTransientStoreKey("transient_test"))
	store := runtime.NewKVStoreService(key).OpenKVStore(testCtx.Ctx)

	k := NewTestKeeper(cdc)

	tm := testdata.TableModel{
		Id:       1,
		Name:     "name",
		Number:   123,
		Metadata: []byte("metadata"),
	}
	// when stored
	err := k.primaryKeyTable.Create(store, &tm)
	require.NoError(t, err)
	// then we should find it by primary key
	primaryKey := PrimaryKey(&tm, address.NewBech32Codec("cosmos"))
	exists := k.primaryKeyTable.Has(store, primaryKey)
	require.True(t, exists)

	// and load it by primary key
	var loaded testdata.TableModel
	err = k.primaryKeyTable.GetOne(store, primaryKey, &loaded)
	require.NoError(t, err)

	// then values should match expectations
	require.Equal(t, tm, loaded)

	// and then the data should exists in MultiKeyIndex
	exists, err = k.primaryKeyTableModelByNumberIndex.Has(store, tm.Number)
	require.NoError(t, err)
	require.True(t, exists)

	// and when loaded from MultiKeyIndex
	it, err := k.primaryKeyTableModelByNumberIndex.Get(store, tm.Number)
	require.NoError(t, err)

	// then values should match as before
	_, err = First(it, &loaded)
	require.NoError(t, err)
	assert.Equal(t, tm, loaded)

	// and when we create another entry with the same primary key
	err = k.primaryKeyTable.Create(store, &tm)
	// then it should fail as the primary key must be unique
	require.True(t, errors.ErrORMUniqueConstraint.Is(err), err)

	// and when entity updated with new primary key
	updatedMember := &testdata.TableModel{
		Id:       2,
		Name:     tm.Name,
		Number:   tm.Number,
		Metadata: tm.Metadata,
	}
	// then it should fail as the primary key is immutable
	err = k.primaryKeyTable.Update(store, updatedMember)
	require.Error(t, err)

	// and when entity updated with non primary key attribute modified
	updatedMember = &testdata.TableModel{
		Id:       1,
		Name:     "new name",
		Number:   tm.Number,
		Metadata: tm.Metadata,
	}
	// then it should not fail
	err = k.primaryKeyTable.Update(store, updatedMember)
	require.NoError(t, err)

	// and when entity deleted
	err = k.primaryKeyTable.Delete(store, &tm)
	require.NoError(t, err)

	// it is removed from primaryKeyTable
	exists = k.primaryKeyTable.Has(store, primaryKey)
	require.False(t, exists)

	// and removed from secondary MultiKeyIndex
	exists, err = k.primaryKeyTableModelByNumberIndex.Has(store, tm.Number)
	require.NoError(t, err)
	require.False(t, exists)
}

func TestGasCostsPrimaryKeyTable(t *testing.T) {
	interfaceRegistry := types.NewInterfaceRegistry()
	cdc := codec.NewProtoCodec(interfaceRegistry)
	ac := address.NewBech32Codec("cosmos")

	key := storetypes.NewKVStoreKey("test")
	testCtx := testutil.DefaultContextWithDB(t, key, storetypes.NewTransientStoreKey("transient_test"))
	store := runtime.NewKVStoreService(key).OpenKVStore(testCtx.Ctx)

	k := NewTestKeeper(cdc)

	tm := testdata.TableModel{
		Id:       1,
		Name:     "name",
		Number:   123,
		Metadata: []byte("metadata"),
	}
	rowID, err := k.autoUInt64Table.Create(store, &tm)
	require.NoError(t, err)
	require.Equal(t, uint64(1), rowID)

	err = k.primaryKeyTable.Create(store, &tm)
	require.NoError(t, err)
	t.Logf("gas consumed on create: %d", testCtx.Ctx.GasMeter().GasConsumed())

	// get by primary key
	testCtx.Ctx = testCtx.Ctx.WithGasMeter(storetypes.NewInfiniteGasMeter())
	var loaded testdata.TableModel
	err = k.primaryKeyTable.GetOne(store, PrimaryKey(&tm, ac), &loaded)
	require.NoError(t, err)
	t.Logf("gas consumed on get by primary key: %d", testCtx.Ctx.GasMeter().GasConsumed())

	// get by secondary index
	testCtx.Ctx = testCtx.Ctx.WithGasMeter(storetypes.NewInfiniteGasMeter())
	// and when loaded from MultiKeyIndex
	it, err := k.primaryKeyTableModelByNumberIndex.Get(store, tm.Number)
	require.NoError(t, err)
	var loadedSlice []testdata.TableModel
	_, err = ReadAll(it, &loadedSlice)
	require.NoError(t, err)
	t.Logf("gas consumed on get by multi index key: %d", testCtx.Ctx.GasMeter().GasConsumed())

	// delete
	testCtx.Ctx = testCtx.Ctx.WithGasMeter(storetypes.NewInfiniteGasMeter())
	err = k.primaryKeyTable.Delete(store, &tm)
	require.NoError(t, err)
	t.Logf("gas consumed on delete by primary key: %d", testCtx.Ctx.GasMeter().GasConsumed())

	// with 3 elements
	var tms []testdata.TableModel
	for i := 1; i < 4; i++ {
		testCtx.Ctx = testCtx.Ctx.WithGasMeter(storetypes.NewInfiniteGasMeter())
		tm := testdata.TableModel{
			Id:       uint64(i),
			Name:     fmt.Sprintf("name%d", i),
			Number:   123,
			Metadata: []byte("metadata"),
		}
		err = k.primaryKeyTable.Create(store, &tm)
		require.NoError(t, err)
		t.Logf("%d: gas consumed on create: %d", i, testCtx.Ctx.GasMeter().GasConsumed())
		tms = append(tms, tm)
	}

	for i := 1; i < 4; i++ {
		testCtx.Ctx = testCtx.Ctx.WithGasMeter(storetypes.NewInfiniteGasMeter())
		tm := testdata.TableModel{
			Id:       uint64(i),
			Name:     fmt.Sprintf("name%d", i),
			Number:   123,
			Metadata: []byte("metadata"),
		}
		err = k.primaryKeyTable.GetOne(store, PrimaryKey(&tm, ac), &loaded)
		require.NoError(t, err)
		t.Logf("%d: gas consumed on get by primary key: %d", i, testCtx.Ctx.GasMeter().GasConsumed())
	}

	// get by secondary index
	testCtx.Ctx = testCtx.Ctx.WithGasMeter(storetypes.NewInfiniteGasMeter())
	// and when loaded from MultiKeyIndex
	it, err = k.primaryKeyTableModelByNumberIndex.Get(store, tm.Number)
	require.NoError(t, err)
	_, err = ReadAll(it, &loadedSlice)
	require.NoError(t, err)
	require.Len(t, loadedSlice, 3)
	t.Logf("gas consumed on get by multi index key: %d", testCtx.Ctx.GasMeter().GasConsumed())

	// delete
	for i, m := range tms {
		testCtx.Ctx = testCtx.Ctx.WithGasMeter(storetypes.NewInfiniteGasMeter())

<<<<<<< HEAD
		err = k.primaryKeyTable.Delete(store, &m)
=======
		err = k.primaryKeyTable.Delete(gCtx.KVStore(store), &m)
>>>>>>> 4f445ed9

		require.NoError(t, err)
		t.Logf("%d: gas consumed on delete: %d", i, testCtx.Ctx.GasMeter().GasConsumed())
	}
}

func TestExportImportStateAutoUInt64Table(t *testing.T) {
	interfaceRegistry := types.NewInterfaceRegistry()
	cdc := codec.NewProtoCodec(interfaceRegistry)

	key := storetypes.NewKVStoreKey("test")
	testCtx := testutil.DefaultContextWithDB(t, key, storetypes.NewTransientStoreKey("transient_test"))
	store := runtime.NewKVStoreService(key).OpenKVStore(testCtx.Ctx)

	k := NewTestKeeper(cdc)

	testRecordsNum := 10
	for i := 1; i <= testRecordsNum; i++ {
		tm := testdata.TableModel{
			Id:       uint64(i),
			Name:     fmt.Sprintf("my test %d", i),
			Metadata: bytes.Repeat([]byte{byte(i)}, metadataLen),
		}

		rowID, err := k.autoUInt64Table.Create(store, &tm)
		require.NoError(t, err)
		require.Equal(t, uint64(i), rowID)
	}
	var tms []*testdata.TableModel
	seqVal, err := k.autoUInt64Table.Export(store, &tms)
	require.NoError(t, err)
	require.Equal(t, seqVal, uint64(testRecordsNum))

	// when a new db seeded
	testCtx = testutil.DefaultContextWithDB(t, key, storetypes.NewTransientStoreKey("transient_test"))
	store = runtime.NewKVStoreService(key).OpenKVStore(testCtx.Ctx)

	err = k.autoUInt64Table.Import(store, tms, seqVal)
	require.NoError(t, err)

	// then all data is set again
	for i := 1; i <= testRecordsNum; i++ {
		require.True(t, k.autoUInt64Table.Has(store, uint64(i)))
		var loaded testdata.TableModel
		rowID, err := k.autoUInt64Table.GetOne(store, uint64(i), &loaded)
		require.NoError(t, err)

		require.Equal(t, RowID(EncodeSequence(uint64(i))), rowID)
		assert.Equal(t, fmt.Sprintf("my test %d", i), loaded.Name)
		exp := bytes.Repeat([]byte{byte(i)}, metadataLen)
		assert.Equal(t, exp, loaded.Metadata)

		// and also the indexes
		exists, err := k.autoUInt64TableModelByMetadataIndex.Has(store, exp)
		require.NoError(t, err)
		require.True(t, exists)

		it, err := k.autoUInt64TableModelByMetadataIndex.Get(store, exp)
		require.NoError(t, err)
		var all []testdata.TableModel
		_, err = ReadAll(it, &all)
		require.NoError(t, err)
		require.Len(t, all, 1)
		assert.Equal(t, loaded, all[0])
	}
	require.Equal(t, uint64(testRecordsNum), k.autoUInt64Table.Sequence().CurVal(store))
}

func TestExportImportStatePrimaryKeyTable(t *testing.T) {
	interfaceRegistry := types.NewInterfaceRegistry()
	cdc := codec.NewProtoCodec(interfaceRegistry)

	key := storetypes.NewKVStoreKey("test")
	testCtx := testutil.DefaultContextWithDB(t, key, storetypes.NewTransientStoreKey("transient_test"))
	store := runtime.NewKVStoreService(key).OpenKVStore(testCtx.Ctx)

	k := NewTestKeeper(cdc)

	testRecordsNum := 10
	testRecords := make([]testdata.TableModel, testRecordsNum)
	for i := 1; i <= testRecordsNum; i++ {
		tm := testdata.TableModel{
			Id:       uint64(i),
			Name:     fmt.Sprintf("my test %d", i),
			Number:   uint64(i - 1),
			Metadata: bytes.Repeat([]byte{byte(i)}, metadataLen),
		}

		err := k.primaryKeyTable.Create(store, &tm)
		require.NoError(t, err)
		testRecords[i-1] = tm
	}
	var tms []*testdata.TableModel
	_, err := k.primaryKeyTable.Export(store, &tms)
	require.NoError(t, err)

	// when a new db seeded
	testCtx = testutil.DefaultContextWithDB(t, key, storetypes.NewTransientStoreKey("transient_test"))
	store = runtime.NewKVStoreService(key).OpenKVStore(testCtx.Ctx)

	err = k.primaryKeyTable.Import(store, tms, 0)
	require.NoError(t, err)

	// then all data is set again
	it, err := k.primaryKeyTable.PrefixScan(store, nil, nil)
	require.NoError(t, err)
	var loaded []testdata.TableModel
	keys, err := ReadAll(it, &loaded)
	require.NoError(t, err)
	for i := range keys {
		assert.Equal(t, PrimaryKey(&testRecords[i], address.NewBech32Codec("cosmos")), keys[i].Bytes())
	}
	assert.Equal(t, testRecords, loaded)

	// all indexes setup
	for _, v := range testRecords {
		assertIndex(t, store, k.primaryKeyTableModelByNameIndex, v, v.Name)
		assertIndex(t, store, k.primaryKeyTableModelByNumberIndex, v, v.Number)
		assertIndex(t, store, k.primaryKeyTableModelByMetadataIndex, v, v.Metadata)
	}
}

<<<<<<< HEAD
func assertIndex(t *testing.T, store corestore.KVStore, index Index, v testdata.TableModel, searchKey interface{}) {
	t.Helper()
=======
func assertIndex(t *testing.T, store storetypes.KVStore, index Index, v testdata.TableModel, searchKey interface{}) {
	t.Helper()

>>>>>>> 4f445ed9
	it, err := index.Get(store, searchKey)
	require.NoError(t, err)

	var loaded []testdata.TableModel
	keys, err := ReadAll(it, &loaded)
	require.NoError(t, err)
	assert.Equal(t, []RowID{PrimaryKey(&v, address.NewBech32Codec("cosmos"))}, keys)
	assert.Equal(t, []testdata.TableModel{v}, loaded)
}

func first(t *testing.T, it Iterator) ([]byte, testdata.TableModel) {
	t.Helper()
<<<<<<< HEAD
=======

>>>>>>> 4f445ed9
	var loaded testdata.TableModel
	key, err := First(it, &loaded)
	require.NoError(t, err)
	return key, loaded
}<|MERGE_RESOLUTION|>--- conflicted
+++ resolved
@@ -9,20 +9,12 @@
 	"github.com/stretchr/testify/assert"
 	"github.com/stretchr/testify/require"
 
-<<<<<<< HEAD
-	corestore "cosmossdk.io/core/store"
 	storetypes "cosmossdk.io/store/types"
-	"cosmossdk.io/x/group/errors"
-=======
-	storetypes "cosmossdk.io/store/types"
->>>>>>> 4f445ed9
 
 	"github.com/cosmos/cosmos-sdk/codec"
-	"github.com/cosmos/cosmos-sdk/codec/address"
 	"github.com/cosmos/cosmos-sdk/codec/types"
-	"github.com/cosmos/cosmos-sdk/runtime"
-	"github.com/cosmos/cosmos-sdk/testutil"
 	"github.com/cosmos/cosmos-sdk/testutil/testdata"
+	"github.com/cosmos/cosmos-sdk/x/group/errors"
 )
 
 // Testing ORM with arbitrary metadata length
@@ -32,9 +24,8 @@
 	interfaceRegistry := types.NewInterfaceRegistry()
 	cdc := codec.NewProtoCodec(interfaceRegistry)
 
-	key := storetypes.NewKVStoreKey("test")
-	testCtx := testutil.DefaultContextWithDB(t, key, storetypes.NewTransientStoreKey("transient_test"))
-	store := runtime.NewKVStoreService(key).OpenKVStore(testCtx.Ctx)
+	ctx := NewMockContext()
+	store := ctx.KVStore(storetypes.NewKVStoreKey("test"))
 
 	k := NewTestKeeper(cdc)
 
@@ -111,9 +102,8 @@
 	interfaceRegistry := types.NewInterfaceRegistry()
 	cdc := codec.NewProtoCodec(interfaceRegistry)
 
-	key := storetypes.NewKVStoreKey("test")
-	testCtx := testutil.DefaultContextWithDB(t, key, storetypes.NewTransientStoreKey("transient_test"))
-	store := runtime.NewKVStoreService(key).OpenKVStore(testCtx.Ctx)
+	ctx := NewMockContext()
+	store := ctx.KVStore(storetypes.NewKVStoreKey("test"))
 
 	k := NewTestKeeper(cdc)
 
@@ -127,7 +117,7 @@
 	err := k.primaryKeyTable.Create(store, &tm)
 	require.NoError(t, err)
 	// then we should find it by primary key
-	primaryKey := PrimaryKey(&tm, address.NewBech32Codec("cosmos"))
+	primaryKey := PrimaryKey(&tm)
 	exists := k.primaryKeyTable.Has(store, primaryKey)
 	require.True(t, exists)
 
@@ -197,11 +187,9 @@
 func TestGasCostsPrimaryKeyTable(t *testing.T) {
 	interfaceRegistry := types.NewInterfaceRegistry()
 	cdc := codec.NewProtoCodec(interfaceRegistry)
-	ac := address.NewBech32Codec("cosmos")
-
-	key := storetypes.NewKVStoreKey("test")
-	testCtx := testutil.DefaultContextWithDB(t, key, storetypes.NewTransientStoreKey("transient_test"))
-	store := runtime.NewKVStoreService(key).OpenKVStore(testCtx.Ctx)
+
+	ctx := NewMockContext()
+	store := ctx.KVStore(storetypes.NewKVStoreKey("test"))
 
 	k := NewTestKeeper(cdc)
 
@@ -215,84 +203,81 @@
 	require.NoError(t, err)
 	require.Equal(t, uint64(1), rowID)
 
-	err = k.primaryKeyTable.Create(store, &tm)
-	require.NoError(t, err)
-	t.Logf("gas consumed on create: %d", testCtx.Ctx.GasMeter().GasConsumed())
+	gCtx := NewGasCountingMockContext()
+	err = k.primaryKeyTable.Create(gCtx.KVStore(store), &tm)
+	require.NoError(t, err)
+	t.Logf("gas consumed on create: %d", gCtx.GasConsumed())
 
 	// get by primary key
-	testCtx.Ctx = testCtx.Ctx.WithGasMeter(storetypes.NewInfiniteGasMeter())
+	gCtx.ResetGasMeter()
 	var loaded testdata.TableModel
-	err = k.primaryKeyTable.GetOne(store, PrimaryKey(&tm, ac), &loaded)
-	require.NoError(t, err)
-	t.Logf("gas consumed on get by primary key: %d", testCtx.Ctx.GasMeter().GasConsumed())
+	err = k.primaryKeyTable.GetOne(gCtx.KVStore(store), PrimaryKey(&tm), &loaded)
+	require.NoError(t, err)
+	t.Logf("gas consumed on get by primary key: %d", gCtx.GasConsumed())
 
 	// get by secondary index
-	testCtx.Ctx = testCtx.Ctx.WithGasMeter(storetypes.NewInfiniteGasMeter())
+	gCtx.ResetGasMeter()
 	// and when loaded from MultiKeyIndex
-	it, err := k.primaryKeyTableModelByNumberIndex.Get(store, tm.Number)
+	it, err := k.primaryKeyTableModelByNumberIndex.Get(gCtx.KVStore(store), tm.Number)
 	require.NoError(t, err)
 	var loadedSlice []testdata.TableModel
 	_, err = ReadAll(it, &loadedSlice)
 	require.NoError(t, err)
-	t.Logf("gas consumed on get by multi index key: %d", testCtx.Ctx.GasMeter().GasConsumed())
+	t.Logf("gas consumed on get by multi index key: %d", gCtx.GasConsumed())
 
 	// delete
-	testCtx.Ctx = testCtx.Ctx.WithGasMeter(storetypes.NewInfiniteGasMeter())
-	err = k.primaryKeyTable.Delete(store, &tm)
-	require.NoError(t, err)
-	t.Logf("gas consumed on delete by primary key: %d", testCtx.Ctx.GasMeter().GasConsumed())
+	gCtx.ResetGasMeter()
+	err = k.primaryKeyTable.Delete(gCtx.KVStore(store), &tm)
+	require.NoError(t, err)
+	t.Logf("gas consumed on delete by primary key: %d", gCtx.GasConsumed())
 
 	// with 3 elements
 	var tms []testdata.TableModel
 	for i := 1; i < 4; i++ {
-		testCtx.Ctx = testCtx.Ctx.WithGasMeter(storetypes.NewInfiniteGasMeter())
+		gCtx.ResetGasMeter()
 		tm := testdata.TableModel{
 			Id:       uint64(i),
 			Name:     fmt.Sprintf("name%d", i),
 			Number:   123,
 			Metadata: []byte("metadata"),
 		}
-		err = k.primaryKeyTable.Create(store, &tm)
-		require.NoError(t, err)
-		t.Logf("%d: gas consumed on create: %d", i, testCtx.Ctx.GasMeter().GasConsumed())
+		err = k.primaryKeyTable.Create(gCtx.KVStore(store), &tm)
+		require.NoError(t, err)
+		t.Logf("%d: gas consumed on create: %d", i, gCtx.GasConsumed())
 		tms = append(tms, tm)
 	}
 
 	for i := 1; i < 4; i++ {
-		testCtx.Ctx = testCtx.Ctx.WithGasMeter(storetypes.NewInfiniteGasMeter())
+		gCtx.ResetGasMeter()
 		tm := testdata.TableModel{
 			Id:       uint64(i),
 			Name:     fmt.Sprintf("name%d", i),
 			Number:   123,
 			Metadata: []byte("metadata"),
 		}
-		err = k.primaryKeyTable.GetOne(store, PrimaryKey(&tm, ac), &loaded)
-		require.NoError(t, err)
-		t.Logf("%d: gas consumed on get by primary key: %d", i, testCtx.Ctx.GasMeter().GasConsumed())
+		err = k.primaryKeyTable.GetOne(gCtx.KVStore(store), PrimaryKey(&tm), &loaded)
+		require.NoError(t, err)
+		t.Logf("%d: gas consumed on get by primary key: %d", i, gCtx.GasConsumed())
 	}
 
 	// get by secondary index
-	testCtx.Ctx = testCtx.Ctx.WithGasMeter(storetypes.NewInfiniteGasMeter())
+	gCtx.ResetGasMeter()
 	// and when loaded from MultiKeyIndex
-	it, err = k.primaryKeyTableModelByNumberIndex.Get(store, tm.Number)
+	it, err = k.primaryKeyTableModelByNumberIndex.Get(gCtx.KVStore(store), tm.Number)
 	require.NoError(t, err)
 	_, err = ReadAll(it, &loadedSlice)
 	require.NoError(t, err)
 	require.Len(t, loadedSlice, 3)
-	t.Logf("gas consumed on get by multi index key: %d", testCtx.Ctx.GasMeter().GasConsumed())
+	t.Logf("gas consumed on get by multi index key: %d", gCtx.GasConsumed())
 
 	// delete
 	for i, m := range tms {
-		testCtx.Ctx = testCtx.Ctx.WithGasMeter(storetypes.NewInfiniteGasMeter())
-
-<<<<<<< HEAD
-		err = k.primaryKeyTable.Delete(store, &m)
-=======
+		gCtx.ResetGasMeter()
+
 		err = k.primaryKeyTable.Delete(gCtx.KVStore(store), &m)
->>>>>>> 4f445ed9
-
-		require.NoError(t, err)
-		t.Logf("%d: gas consumed on delete: %d", i, testCtx.Ctx.GasMeter().GasConsumed())
+
+		require.NoError(t, err)
+		t.Logf("%d: gas consumed on delete: %d", i, gCtx.GasConsumed())
 	}
 }
 
@@ -300,9 +285,8 @@
 	interfaceRegistry := types.NewInterfaceRegistry()
 	cdc := codec.NewProtoCodec(interfaceRegistry)
 
-	key := storetypes.NewKVStoreKey("test")
-	testCtx := testutil.DefaultContextWithDB(t, key, storetypes.NewTransientStoreKey("transient_test"))
-	store := runtime.NewKVStoreService(key).OpenKVStore(testCtx.Ctx)
+	ctx := NewMockContext()
+	store := ctx.KVStore(storetypes.NewKVStoreKey("test"))
 
 	k := NewTestKeeper(cdc)
 
@@ -324,8 +308,8 @@
 	require.Equal(t, seqVal, uint64(testRecordsNum))
 
 	// when a new db seeded
-	testCtx = testutil.DefaultContextWithDB(t, key, storetypes.NewTransientStoreKey("transient_test"))
-	store = runtime.NewKVStoreService(key).OpenKVStore(testCtx.Ctx)
+	ctx = NewMockContext()
+	store = ctx.KVStore(storetypes.NewKVStoreKey("test"))
 
 	err = k.autoUInt64Table.Import(store, tms, seqVal)
 	require.NoError(t, err)
@@ -362,9 +346,8 @@
 	interfaceRegistry := types.NewInterfaceRegistry()
 	cdc := codec.NewProtoCodec(interfaceRegistry)
 
-	key := storetypes.NewKVStoreKey("test")
-	testCtx := testutil.DefaultContextWithDB(t, key, storetypes.NewTransientStoreKey("transient_test"))
-	store := runtime.NewKVStoreService(key).OpenKVStore(testCtx.Ctx)
+	ctx := NewMockContext()
+	store := ctx.KVStore(storetypes.NewKVStoreKey("test"))
 
 	k := NewTestKeeper(cdc)
 
@@ -387,8 +370,8 @@
 	require.NoError(t, err)
 
 	// when a new db seeded
-	testCtx = testutil.DefaultContextWithDB(t, key, storetypes.NewTransientStoreKey("transient_test"))
-	store = runtime.NewKVStoreService(key).OpenKVStore(testCtx.Ctx)
+	ctx = NewMockContext()
+	store = ctx.KVStore(storetypes.NewKVStoreKey("test"))
 
 	err = k.primaryKeyTable.Import(store, tms, 0)
 	require.NoError(t, err)
@@ -400,7 +383,7 @@
 	keys, err := ReadAll(it, &loaded)
 	require.NoError(t, err)
 	for i := range keys {
-		assert.Equal(t, PrimaryKey(&testRecords[i], address.NewBech32Codec("cosmos")), keys[i].Bytes())
+		assert.Equal(t, PrimaryKey(&testRecords[i]), keys[i].Bytes())
 	}
 	assert.Equal(t, testRecords, loaded)
 
@@ -412,30 +395,22 @@
 	}
 }
 
-<<<<<<< HEAD
-func assertIndex(t *testing.T, store corestore.KVStore, index Index, v testdata.TableModel, searchKey interface{}) {
-	t.Helper()
-=======
 func assertIndex(t *testing.T, store storetypes.KVStore, index Index, v testdata.TableModel, searchKey interface{}) {
 	t.Helper()
 
->>>>>>> 4f445ed9
 	it, err := index.Get(store, searchKey)
 	require.NoError(t, err)
 
 	var loaded []testdata.TableModel
 	keys, err := ReadAll(it, &loaded)
 	require.NoError(t, err)
-	assert.Equal(t, []RowID{PrimaryKey(&v, address.NewBech32Codec("cosmos"))}, keys)
+	assert.Equal(t, []RowID{PrimaryKey(&v)}, keys)
 	assert.Equal(t, []testdata.TableModel{v}, loaded)
 }
 
 func first(t *testing.T, it Iterator) ([]byte, testdata.TableModel) {
 	t.Helper()
-<<<<<<< HEAD
-=======
-
->>>>>>> 4f445ed9
+
 	var loaded testdata.TableModel
 	key, err := First(it, &loaded)
 	require.NoError(t, err)

package gov

import (
	"context"
	"encoding/json"
	"fmt"
<<<<<<< HEAD

	gwruntime "github.com/grpc-ecosystem/grpc-gateway/runtime"
	"github.com/spf13/cobra"
	"google.golang.org/grpc"
=======
	"maps"
	"slices"
	"sort"
	"strings"

	gwruntime "github.com/grpc-ecosystem/grpc-gateway/runtime"
	"github.com/spf13/cobra"
>>>>>>> 4f445ed9

	"cosmossdk.io/core/appmodule"
<<<<<<< HEAD
	"cosmossdk.io/core/codec"
	"cosmossdk.io/core/registry"
	govclient "cosmossdk.io/x/gov/client"
	"cosmossdk.io/x/gov/client/cli"
	"cosmossdk.io/x/gov/keeper"
	"cosmossdk.io/x/gov/simulation"
	govtypes "cosmossdk.io/x/gov/types"
	v1 "cosmossdk.io/x/gov/types/v1"
	"cosmossdk.io/x/gov/types/v1beta1"

=======
	store "cosmossdk.io/core/store"
	"cosmossdk.io/depinject"

	"github.com/cosmos/cosmos-sdk/baseapp"
>>>>>>> 4f445ed9
	"github.com/cosmos/cosmos-sdk/client"
	"github.com/cosmos/cosmos-sdk/simsx"
	"github.com/cosmos/cosmos-sdk/types/module"
	simtypes "github.com/cosmos/cosmos-sdk/types/simulation"
)

const ConsensusVersion = 6

var (
	_ module.HasAminoCodec       = AppModule{}
	_ module.HasGRPCGateway      = AppModule{}
	_ module.AppModuleSimulation = AppModule{}
<<<<<<< HEAD

	_ appmodule.AppModule             = AppModule{}
	_ appmodule.HasEndBlocker         = AppModule{}
	_ appmodule.HasMigrations         = AppModule{}
	_ appmodule.HasRegisterInterfaces = AppModule{}
	_ appmodule.HasGenesis            = AppModule{}
=======
	_ module.HasGenesis          = AppModule{}
	_ module.HasServices         = AppModule{}

	_ appmodule.AppModule     = AppModule{}
	_ appmodule.HasEndBlocker = AppModule{}
>>>>>>> 4f445ed9
)

// AppModule implements an application module for the gov module.
type AppModule struct {
	cdc                    codec.Codec
	legacyProposalHandlers []govclient.ProposalHandler

	keeper        *keeper.Keeper
	accountKeeper govtypes.AccountKeeper
	bankKeeper    govtypes.BankKeeper
	poolKeeper    govtypes.PoolKeeper
}

// NewAppModule creates a new AppModule object
func NewAppModule(
	cdc codec.Codec, keeper *keeper.Keeper,
	ak govtypes.AccountKeeper, bk govtypes.BankKeeper,
	pk govtypes.PoolKeeper, legacyProposalHandlers ...govclient.ProposalHandler,
) AppModule {
	return AppModule{
		cdc:                    cdc,
		legacyProposalHandlers: legacyProposalHandlers,
		keeper:                 keeper,
		accountKeeper:          ak,
		bankKeeper:             bk,
		poolKeeper:             pk,
	}
}

// IsAppModule implements the appmodule.AppModule interface.
func (am AppModule) IsAppModule() {}

// Name returns the gov module's name.
// Deprecated: kept for legacy reasons.
func (AppModule) Name() string {
	return govtypes.ModuleName
}

// RegisterLegacyAminoCodec registers the gov module's types for the given codec.
func (AppModule) RegisterLegacyAminoCodec(registrar registry.AminoRegistrar) {
	v1beta1.RegisterLegacyAminoCodec(registrar)
	v1.RegisterLegacyAminoCodec(registrar)
}

// RegisterGRPCGatewayRoutes registers the gRPC Gateway routes for the gov module.
func (AppModule) RegisterGRPCGatewayRoutes(clientCtx client.Context, mux *gwruntime.ServeMux) {
	if err := v1.RegisterQueryHandlerClient(context.Background(), mux, v1.NewQueryClient(clientCtx)); err != nil {
		panic(err)
	}
	if err := v1beta1.RegisterQueryHandlerClient(context.Background(), mux, v1beta1.NewQueryClient(clientCtx)); err != nil {
		panic(err)
	}
}

// GetTxCmd returns the root tx command for the gov module.
func (am AppModule) GetTxCmd() *cobra.Command {
	legacyProposalCLIHandlers := getProposalCLIHandlers(am.legacyProposalHandlers)

	return cli.NewTxCmd(legacyProposalCLIHandlers)
}

func getProposalCLIHandlers(handlers []govclient.ProposalHandler) []*cobra.Command {
	proposalCLIHandlers := make([]*cobra.Command, 0, len(handlers))
	for _, proposalHandler := range handlers {
		proposalCLIHandlers = append(proposalCLIHandlers, proposalHandler.CLIHandler())
	}
	return proposalCLIHandlers
}

// RegisterInterfaces implements InterfaceModule.RegisterInterfaces
func (AppModule) RegisterInterfaces(registrar registry.InterfaceRegistrar) {
	v1.RegisterInterfaces(registrar)
	v1beta1.RegisterInterfaces(registrar)
}

// RegisterServices registers module services.
func (am AppModule) RegisterServices(registrar grpc.ServiceRegistrar) error {
	msgServer := keeper.NewMsgServerImpl(am.keeper)
	addr, err := am.accountKeeper.AddressCodec().BytesToString(am.accountKeeper.GetModuleAddress(govtypes.ModuleName))
	if err != nil {
		return err
	}
<<<<<<< HEAD
	v1beta1.RegisterMsgServer(registrar, keeper.NewLegacyMsgServerImpl(addr, msgServer))
	v1.RegisterMsgServer(registrar, msgServer)
=======
}

// IsOnePerModuleType implements the depinject.OnePerModuleType interface.
func (am AppModule) IsOnePerModuleType() {}
>>>>>>> 4f445ed9

	v1beta1.RegisterQueryServer(registrar, keeper.NewLegacyQueryServer(am.keeper))
	v1.RegisterQueryServer(registrar, keeper.NewQueryServer(am.keeper))

	return nil
}

// RegisterMigrations registers module migrations
func (am AppModule) RegisterMigrations(mr appmodule.MigrationRegistrar) error {
	m := keeper.NewMigrator(am.keeper)
	if err := mr.Register(govtypes.ModuleName, 1, m.Migrate1to2); err != nil {
		return fmt.Errorf("failed to migrate x/gov from version 1 to 2: %w", err)
	}

	if err := mr.Register(govtypes.ModuleName, 2, m.Migrate2to3); err != nil {
		return fmt.Errorf("failed to migrate x/gov from version 2 to 3: %w", err)
	}

<<<<<<< HEAD
	if err := mr.Register(govtypes.ModuleName, 3, m.Migrate3to4); err != nil {
		return fmt.Errorf("failed to migrate x/gov from version 3 to 4: %w", err)
=======
	k := keeper.NewKeeper(
		in.Cdc,
		in.StoreService,
		in.AccountKeeper,
		in.BankKeeper,
		in.StakingKeeper,
		in.DistributionKeeper,
		in.MsgServiceRouter,
		defaultConfig,
		authority.String(),
	)
	m := NewAppModule(in.Cdc, k, in.AccountKeeper, in.BankKeeper, in.LegacySubspace)
	hr := v1beta1.HandlerRoute{Handler: v1beta1.ProposalHandler, RouteKey: govtypes.RouterKey}

	return ModuleOutputs{Module: m, Keeper: k, HandlerRoute: hr}
}

func ProvideKeyTable() paramtypes.KeyTable {
	return v1.ParamKeyTable() //nolint:staticcheck // we still need this for upgrades
}

func InvokeAddRoutes(keeper *keeper.Keeper, routes []v1beta1.HandlerRoute) {
	if keeper == nil || routes == nil {
		return
	}

	// Default route order is a lexical sort by RouteKey.
	// Explicit ordering can be added to the module config if required.
	slices.SortFunc(routes, func(x, y v1beta1.HandlerRoute) int {
		return strings.Compare(x.RouteKey, y.RouteKey)
	})

	router := v1beta1.NewRouter()
	for _, r := range routes {
		router.AddRoute(r.RouteKey, r.Handler)
>>>>>>> 4f445ed9
	}

	if err := mr.Register(govtypes.ModuleName, 4, m.Migrate4to5); err != nil {
		return fmt.Errorf("failed to migrate x/gov from version 4 to 5: %w", err)
	}

<<<<<<< HEAD
	if err := mr.Register(govtypes.ModuleName, 5, m.Migrate5to6); err != nil {
		return fmt.Errorf("failed to migrate x/gov from version 5 to 6: %w", err)
=======
	// Default ordering is lexical by module name.
	// Explicit ordering can be added to the module config if required.
	modNames := slices.Sorted(maps.Keys(govHooks))
	order := modNames
	sort.Strings(order)

	var multiHooks govtypes.MultiGovHooks
	for _, modName := range order {
		hook, ok := govHooks[modName]
		if !ok {
			return fmt.Errorf("can't find staking hooks for module %s", modName)
		}
		multiHooks = append(multiHooks, hook)
>>>>>>> 4f445ed9
	}

	return nil
}

<<<<<<< HEAD
// DefaultGenesis returns default genesis state as raw bytes for the gov module.
func (am AppModule) DefaultGenesis() json.RawMessage {
	data, err := am.cdc.MarshalJSON(v1.DefaultGenesisState())
	if err != nil {
		panic(err)
=======
// RegisterServices registers module services.
func (am AppModule) RegisterServices(cfg module.Configurator) {
	msgServer := keeper.NewMsgServerImpl(am.keeper)
	v1beta1.RegisterMsgServer(cfg.MsgServer(), keeper.NewLegacyMsgServerImpl(am.accountKeeper.GetModuleAddress(govtypes.ModuleName).String(), msgServer))
	v1.RegisterMsgServer(cfg.MsgServer(), msgServer)

	legacyQueryServer := keeper.NewLegacyQueryServer(am.keeper)
	v1beta1.RegisterQueryServer(cfg.QueryServer(), legacyQueryServer)
	v1.RegisterQueryServer(cfg.QueryServer(), keeper.NewQueryServer(am.keeper))

	m := keeper.NewMigrator(am.keeper, am.legacySubspace)
	if err := cfg.RegisterMigration(govtypes.ModuleName, 1, m.Migrate1to2); err != nil {
		panic(fmt.Sprintf("failed to migrate x/gov from version 1 to 2: %v", err))
	}

	if err := cfg.RegisterMigration(govtypes.ModuleName, 2, m.Migrate2to3); err != nil {
		panic(fmt.Sprintf("failed to migrate x/gov from version 2 to 3: %v", err))
>>>>>>> 4f445ed9
	}
	return data
}

// ValidateGenesis performs genesis state validation for the gov module.
func (am AppModule) ValidateGenesis(bz json.RawMessage) error {
	var data v1.GenesisState
	if err := am.cdc.UnmarshalJSON(bz, &data); err != nil {
		return fmt.Errorf("failed to unmarshal %s genesis state: %w", govtypes.ModuleName, err)
	}

	return v1.ValidateGenesis(am.accountKeeper.AddressCodec(), &data)
}

<<<<<<< HEAD
// InitGenesis performs genesis initialization for the gov module.
func (am AppModule) InitGenesis(ctx context.Context, data json.RawMessage) error {
	var genesisState v1.GenesisState
	if err := am.cdc.UnmarshalJSON(data, &genesisState); err != nil {
		return err
	}
	return InitGenesis(ctx, am.accountKeeper, am.bankKeeper, am.keeper, &genesisState)
=======
// InitGenesis performs genesis initialization for the gov module. It returns
// no validator updates.
func (am AppModule) InitGenesis(ctx sdk.Context, cdc codec.JSONCodec, data json.RawMessage) {
	var genesisState v1.GenesisState
	cdc.MustUnmarshalJSON(data, &genesisState)
	InitGenesis(ctx, am.accountKeeper, am.bankKeeper, am.keeper, &genesisState)
>>>>>>> 4f445ed9
}

// ExportGenesis returns the exported genesis state as raw bytes for the gov module.
func (am AppModule) ExportGenesis(ctx context.Context) (json.RawMessage, error) {
	gs, err := ExportGenesis(ctx, am.keeper)
	if err != nil {
		return nil, err
	}
	return am.cdc.MarshalJSON(gs)
}

// ConsensusVersion implements HasConsensusVersion
func (AppModule) ConsensusVersion() uint64 { return ConsensusVersion }

// EndBlock returns the end blocker for the gov module.
func (am AppModule) EndBlock(ctx context.Context) error {
	return am.keeper.EndBlocker(ctx)
}

// AppModuleSimulation functions

// GenerateGenesisState creates a randomized GenState of the gov module.
func (AppModule) GenerateGenesisState(simState *module.SimulationState) {
	simulation.RandomizedGenState(simState)
}

// RegisterStoreDecoder registers a decoder for gov module's types
func (am AppModule) RegisterStoreDecoder(sdr simtypes.StoreDecoderRegistry) {
	sdr[govtypes.StoreKey] = simtypes.NewStoreDecoderFuncFromCollectionsSchema(am.keeper.Schema)
}

// ProposalMsgsX returns msgs used for governance proposals for simulations.
func (AppModule) ProposalMsgsX(weights simsx.WeightSource, reg simsx.Registry) {
	reg.Add(weights.Get("submit_text_proposal", 5), simulation.TextProposalFactory())
}

func (am AppModule) WeightedOperationsX(weights simsx.WeightSource, reg simsx.Registry, proposalMsgIter simsx.WeightedProposalMsgIter,
	legacyProposals []simtypes.WeightedProposalContent, //nolint:staticcheck // used for legacy proposal types
) {
	// submit proposal for each payload message
	for weight, factory := range proposalMsgIter {
		// use a ratio so that we don't flood with gov ops
		reg.Add(weight/25, simulation.MsgSubmitProposalFactory(am.keeper, factory))
	}
	for _, wContent := range legacyProposals {
		reg.Add(weights.Get(wContent.AppParamsKey(), uint32(wContent.DefaultWeight())), simulation.MsgSubmitLegacyProposalFactory(am.keeper, wContent.ContentSimulatorFn()))
	}

	state := simulation.NewSharedState()
	reg.Add(weights.Get("msg_deposit", 100), simulation.MsgDepositFactory(am.keeper, state))
	reg.Add(weights.Get("msg_vote", 67), simulation.MsgVoteFactory(am.keeper, state))
	reg.Add(weights.Get("msg_weighted_vote", 33), simulation.MsgWeightedVoteFactory(am.keeper, state))
	reg.Add(weights.Get("cancel_proposal", 5), simulation.MsgCancelProposalFactory(am.keeper, state))
	reg.Add(weights.Get("legacy_text_proposal", 5), simulation.MsgSubmitLegacyProposalFactory(am.keeper, simulation.SimulateLegacyTextProposalContent))
}<|MERGE_RESOLUTION|>--- conflicted
+++ resolved
@@ -4,12 +4,6 @@
 	"context"
 	"encoding/json"
 	"fmt"
-<<<<<<< HEAD
-
-	gwruntime "github.com/grpc-ecosystem/grpc-gateway/runtime"
-	"github.com/spf13/cobra"
-	"google.golang.org/grpc"
-=======
 	"maps"
 	"slices"
 	"sort"
@@ -17,98 +11,86 @@
 
 	gwruntime "github.com/grpc-ecosystem/grpc-gateway/runtime"
 	"github.com/spf13/cobra"
->>>>>>> 4f445ed9
-
+
+	modulev1 "cosmossdk.io/api/cosmos/gov/module/v1"
+	"cosmossdk.io/core/address"
 	"cosmossdk.io/core/appmodule"
-<<<<<<< HEAD
-	"cosmossdk.io/core/codec"
-	"cosmossdk.io/core/registry"
-	govclient "cosmossdk.io/x/gov/client"
-	"cosmossdk.io/x/gov/client/cli"
-	"cosmossdk.io/x/gov/keeper"
-	"cosmossdk.io/x/gov/simulation"
-	govtypes "cosmossdk.io/x/gov/types"
-	v1 "cosmossdk.io/x/gov/types/v1"
-	"cosmossdk.io/x/gov/types/v1beta1"
-
-=======
 	store "cosmossdk.io/core/store"
 	"cosmossdk.io/depinject"
 
 	"github.com/cosmos/cosmos-sdk/baseapp"
->>>>>>> 4f445ed9
 	"github.com/cosmos/cosmos-sdk/client"
-	"github.com/cosmos/cosmos-sdk/simsx"
+	"github.com/cosmos/cosmos-sdk/codec"
+	codectypes "github.com/cosmos/cosmos-sdk/codec/types"
+	sdk "github.com/cosmos/cosmos-sdk/types"
 	"github.com/cosmos/cosmos-sdk/types/module"
 	simtypes "github.com/cosmos/cosmos-sdk/types/simulation"
+	authtypes "github.com/cosmos/cosmos-sdk/x/auth/types"
+	govclient "github.com/cosmos/cosmos-sdk/x/gov/client"
+	"github.com/cosmos/cosmos-sdk/x/gov/client/cli"
+	"github.com/cosmos/cosmos-sdk/x/gov/keeper"
+	"github.com/cosmos/cosmos-sdk/x/gov/simulation"
+	govtypes "github.com/cosmos/cosmos-sdk/x/gov/types"
+	v1 "github.com/cosmos/cosmos-sdk/x/gov/types/v1"
+	"github.com/cosmos/cosmos-sdk/x/gov/types/v1beta1"
+	paramtypes "github.com/cosmos/cosmos-sdk/x/params/types"
 )
 
-const ConsensusVersion = 6
+const ConsensusVersion = 5
 
 var (
-	_ module.HasAminoCodec       = AppModule{}
-	_ module.HasGRPCGateway      = AppModule{}
+	_ module.AppModuleBasic      = AppModuleBasic{}
 	_ module.AppModuleSimulation = AppModule{}
-<<<<<<< HEAD
-
-	_ appmodule.AppModule             = AppModule{}
-	_ appmodule.HasEndBlocker         = AppModule{}
-	_ appmodule.HasMigrations         = AppModule{}
-	_ appmodule.HasRegisterInterfaces = AppModule{}
-	_ appmodule.HasGenesis            = AppModule{}
-=======
 	_ module.HasGenesis          = AppModule{}
 	_ module.HasServices         = AppModule{}
 
 	_ appmodule.AppModule     = AppModule{}
 	_ appmodule.HasEndBlocker = AppModule{}
->>>>>>> 4f445ed9
 )
 
-// AppModule implements an application module for the gov module.
-type AppModule struct {
+// AppModuleBasic defines the basic application module used by the gov module.
+type AppModuleBasic struct {
 	cdc                    codec.Codec
-	legacyProposalHandlers []govclient.ProposalHandler
-
-	keeper        *keeper.Keeper
-	accountKeeper govtypes.AccountKeeper
-	bankKeeper    govtypes.BankKeeper
-	poolKeeper    govtypes.PoolKeeper
-}
-
-// NewAppModule creates a new AppModule object
-func NewAppModule(
-	cdc codec.Codec, keeper *keeper.Keeper,
-	ak govtypes.AccountKeeper, bk govtypes.BankKeeper,
-	pk govtypes.PoolKeeper, legacyProposalHandlers ...govclient.ProposalHandler,
-) AppModule {
-	return AppModule{
-		cdc:                    cdc,
+	legacyProposalHandlers []govclient.ProposalHandler // legacy proposal handlers which live in governance cli and rest
+	ac                     address.Codec
+}
+
+// NewAppModuleBasic creates a new AppModuleBasic object
+func NewAppModuleBasic(legacyProposalHandlers []govclient.ProposalHandler) AppModuleBasic {
+	return AppModuleBasic{
 		legacyProposalHandlers: legacyProposalHandlers,
-		keeper:                 keeper,
-		accountKeeper:          ak,
-		bankKeeper:             bk,
-		poolKeeper:             pk,
-	}
-}
-
-// IsAppModule implements the appmodule.AppModule interface.
-func (am AppModule) IsAppModule() {}
+	}
+}
 
 // Name returns the gov module's name.
-// Deprecated: kept for legacy reasons.
-func (AppModule) Name() string {
+func (AppModuleBasic) Name() string {
 	return govtypes.ModuleName
 }
 
 // RegisterLegacyAminoCodec registers the gov module's types for the given codec.
-func (AppModule) RegisterLegacyAminoCodec(registrar registry.AminoRegistrar) {
-	v1beta1.RegisterLegacyAminoCodec(registrar)
-	v1.RegisterLegacyAminoCodec(registrar)
+func (AppModuleBasic) RegisterLegacyAminoCodec(cdc *codec.LegacyAmino) {
+	v1beta1.RegisterLegacyAminoCodec(cdc)
+	v1.RegisterLegacyAminoCodec(cdc)
+}
+
+// DefaultGenesis returns default genesis state as raw bytes for the gov
+// module.
+func (AppModuleBasic) DefaultGenesis(cdc codec.JSONCodec) json.RawMessage {
+	return cdc.MustMarshalJSON(v1.DefaultGenesisState())
+}
+
+// ValidateGenesis performs genesis state validation for the gov module.
+func (AppModuleBasic) ValidateGenesis(cdc codec.JSONCodec, config client.TxEncodingConfig, bz json.RawMessage) error {
+	var data v1.GenesisState
+	if err := cdc.UnmarshalJSON(bz, &data); err != nil {
+		return fmt.Errorf("failed to unmarshal %s genesis state: %w", govtypes.ModuleName, err)
+	}
+
+	return v1.ValidateGenesis(&data)
 }
 
 // RegisterGRPCGatewayRoutes registers the gRPC Gateway routes for the gov module.
-func (AppModule) RegisterGRPCGatewayRoutes(clientCtx client.Context, mux *gwruntime.ServeMux) {
+func (AppModuleBasic) RegisterGRPCGatewayRoutes(clientCtx client.Context, mux *gwruntime.ServeMux) {
 	if err := v1.RegisterQueryHandlerClient(context.Background(), mux, v1.NewQueryClient(clientCtx)); err != nil {
 		panic(err)
 	}
@@ -118,8 +100,8 @@
 }
 
 // GetTxCmd returns the root tx command for the gov module.
-func (am AppModule) GetTxCmd() *cobra.Command {
-	legacyProposalCLIHandlers := getProposalCLIHandlers(am.legacyProposalHandlers)
+func (ab AppModuleBasic) GetTxCmd() *cobra.Command {
+	legacyProposalCLIHandlers := getProposalCLIHandlers(ab.legacyProposalHandlers)
 
 	return cli.NewTxCmd(legacyProposalCLIHandlers)
 }
@@ -133,49 +115,88 @@
 }
 
 // RegisterInterfaces implements InterfaceModule.RegisterInterfaces
-func (AppModule) RegisterInterfaces(registrar registry.InterfaceRegistrar) {
-	v1.RegisterInterfaces(registrar)
-	v1beta1.RegisterInterfaces(registrar)
-}
-
-// RegisterServices registers module services.
-func (am AppModule) RegisterServices(registrar grpc.ServiceRegistrar) error {
-	msgServer := keeper.NewMsgServerImpl(am.keeper)
-	addr, err := am.accountKeeper.AddressCodec().BytesToString(am.accountKeeper.GetModuleAddress(govtypes.ModuleName))
-	if err != nil {
-		return err
-	}
-<<<<<<< HEAD
-	v1beta1.RegisterMsgServer(registrar, keeper.NewLegacyMsgServerImpl(addr, msgServer))
-	v1.RegisterMsgServer(registrar, msgServer)
-=======
+func (AppModuleBasic) RegisterInterfaces(registry codectypes.InterfaceRegistry) {
+	v1.RegisterInterfaces(registry)
+	v1beta1.RegisterInterfaces(registry)
+}
+
+// AppModule implements an application module for the gov module.
+type AppModule struct {
+	AppModuleBasic
+
+	keeper        *keeper.Keeper
+	accountKeeper govtypes.AccountKeeper
+	bankKeeper    govtypes.BankKeeper
+
+	// legacySubspace is used solely for migration of x/params managed parameters
+	legacySubspace govtypes.ParamSubspace
+}
+
+// NewAppModule creates a new AppModule object
+func NewAppModule(
+	cdc codec.Codec, keeper *keeper.Keeper,
+	ak govtypes.AccountKeeper, bk govtypes.BankKeeper, ss govtypes.ParamSubspace,
+) AppModule {
+	return AppModule{
+		AppModuleBasic: AppModuleBasic{cdc: cdc, ac: ak.AddressCodec()},
+		keeper:         keeper,
+		accountKeeper:  ak,
+		bankKeeper:     bk,
+		legacySubspace: ss,
+	}
 }
 
 // IsOnePerModuleType implements the depinject.OnePerModuleType interface.
 func (am AppModule) IsOnePerModuleType() {}
->>>>>>> 4f445ed9
-
-	v1beta1.RegisterQueryServer(registrar, keeper.NewLegacyQueryServer(am.keeper))
-	v1.RegisterQueryServer(registrar, keeper.NewQueryServer(am.keeper))
-
-	return nil
-}
-
-// RegisterMigrations registers module migrations
-func (am AppModule) RegisterMigrations(mr appmodule.MigrationRegistrar) error {
-	m := keeper.NewMigrator(am.keeper)
-	if err := mr.Register(govtypes.ModuleName, 1, m.Migrate1to2); err != nil {
-		return fmt.Errorf("failed to migrate x/gov from version 1 to 2: %w", err)
-	}
-
-	if err := mr.Register(govtypes.ModuleName, 2, m.Migrate2to3); err != nil {
-		return fmt.Errorf("failed to migrate x/gov from version 2 to 3: %w", err)
-	}
-
-<<<<<<< HEAD
-	if err := mr.Register(govtypes.ModuleName, 3, m.Migrate3to4); err != nil {
-		return fmt.Errorf("failed to migrate x/gov from version 3 to 4: %w", err)
-=======
+
+// IsAppModule implements the appmodule.AppModule interface.
+func (am AppModule) IsAppModule() {}
+
+func init() {
+	appmodule.Register(
+		&modulev1.Module{},
+		appmodule.Provide(ProvideModule, ProvideKeyTable),
+		appmodule.Invoke(InvokeAddRoutes, InvokeSetHooks))
+}
+
+type ModuleInputs struct {
+	depinject.In
+
+	Config           *modulev1.Module
+	Cdc              codec.Codec
+	StoreService     store.KVStoreService
+	ModuleKey        depinject.OwnModuleKey
+	MsgServiceRouter baseapp.MessageRouter
+
+	AccountKeeper      govtypes.AccountKeeper
+	BankKeeper         govtypes.BankKeeper
+	StakingKeeper      govtypes.StakingKeeper
+	DistributionKeeper govtypes.DistributionKeeper
+
+	// LegacySubspace is used solely for migration of x/params managed parameters
+	LegacySubspace govtypes.ParamSubspace `optional:"true"`
+}
+
+type ModuleOutputs struct {
+	depinject.Out
+
+	Module       appmodule.AppModule
+	Keeper       *keeper.Keeper
+	HandlerRoute v1beta1.HandlerRoute
+}
+
+func ProvideModule(in ModuleInputs) ModuleOutputs {
+	defaultConfig := govtypes.DefaultConfig()
+	if in.Config.MaxMetadataLen != 0 {
+		defaultConfig.MaxMetadataLen = in.Config.MaxMetadataLen
+	}
+
+	// default to governance authority if not provided
+	authority := authtypes.NewModuleAddress(govtypes.ModuleName)
+	if in.Config.Authority != "" {
+		authority = authtypes.NewModuleAddressOrBech32Address(in.Config.Authority)
+	}
+
 	k := keeper.NewKeeper(
 		in.Cdc,
 		in.StoreService,
@@ -211,17 +232,15 @@
 	router := v1beta1.NewRouter()
 	for _, r := range routes {
 		router.AddRoute(r.RouteKey, r.Handler)
->>>>>>> 4f445ed9
-	}
-
-	if err := mr.Register(govtypes.ModuleName, 4, m.Migrate4to5); err != nil {
-		return fmt.Errorf("failed to migrate x/gov from version 4 to 5: %w", err)
-	}
-
-<<<<<<< HEAD
-	if err := mr.Register(govtypes.ModuleName, 5, m.Migrate5to6); err != nil {
-		return fmt.Errorf("failed to migrate x/gov from version 5 to 6: %w", err)
-=======
+	}
+	keeper.SetLegacyRouter(router)
+}
+
+func InvokeSetHooks(keeper *keeper.Keeper, govHooks map[string]govtypes.GovHooksWrapper) error {
+	if keeper == nil || govHooks == nil {
+		return nil
+	}
+
 	// Default ordering is lexical by module name.
 	// Explicit ordering can be added to the module config if required.
 	modNames := slices.Sorted(maps.Keys(govHooks))
@@ -235,19 +254,12 @@
 			return fmt.Errorf("can't find staking hooks for module %s", modName)
 		}
 		multiHooks = append(multiHooks, hook)
->>>>>>> 4f445ed9
-	}
-
+	}
+
+	keeper.SetHooks(multiHooks)
 	return nil
 }
 
-<<<<<<< HEAD
-// DefaultGenesis returns default genesis state as raw bytes for the gov module.
-func (am AppModule) DefaultGenesis() json.RawMessage {
-	data, err := am.cdc.MarshalJSON(v1.DefaultGenesisState())
-	if err != nil {
-		panic(err)
-=======
 // RegisterServices registers module services.
 func (am AppModule) RegisterServices(cfg module.Configurator) {
 	msgServer := keeper.NewMsgServerImpl(am.keeper)
@@ -265,54 +277,43 @@
 
 	if err := cfg.RegisterMigration(govtypes.ModuleName, 2, m.Migrate2to3); err != nil {
 		panic(fmt.Sprintf("failed to migrate x/gov from version 2 to 3: %v", err))
->>>>>>> 4f445ed9
-	}
-	return data
-}
-
-// ValidateGenesis performs genesis state validation for the gov module.
-func (am AppModule) ValidateGenesis(bz json.RawMessage) error {
-	var data v1.GenesisState
-	if err := am.cdc.UnmarshalJSON(bz, &data); err != nil {
-		return fmt.Errorf("failed to unmarshal %s genesis state: %w", govtypes.ModuleName, err)
-	}
-
-	return v1.ValidateGenesis(am.accountKeeper.AddressCodec(), &data)
-}
-
-<<<<<<< HEAD
-// InitGenesis performs genesis initialization for the gov module.
-func (am AppModule) InitGenesis(ctx context.Context, data json.RawMessage) error {
-	var genesisState v1.GenesisState
-	if err := am.cdc.UnmarshalJSON(data, &genesisState); err != nil {
-		return err
-	}
-	return InitGenesis(ctx, am.accountKeeper, am.bankKeeper, am.keeper, &genesisState)
-=======
+	}
+
+	if err := cfg.RegisterMigration(govtypes.ModuleName, 3, m.Migrate3to4); err != nil {
+		panic(fmt.Sprintf("failed to migrate x/gov from version 3 to 4: %v", err))
+	}
+
+	if err := cfg.RegisterMigration(govtypes.ModuleName, 4, m.Migrate4to5); err != nil {
+		panic(fmt.Sprintf("failed to migrate x/gov from version 4 to 5: %v", err))
+	}
+}
+
 // InitGenesis performs genesis initialization for the gov module. It returns
 // no validator updates.
 func (am AppModule) InitGenesis(ctx sdk.Context, cdc codec.JSONCodec, data json.RawMessage) {
 	var genesisState v1.GenesisState
 	cdc.MustUnmarshalJSON(data, &genesisState)
 	InitGenesis(ctx, am.accountKeeper, am.bankKeeper, am.keeper, &genesisState)
->>>>>>> 4f445ed9
-}
-
-// ExportGenesis returns the exported genesis state as raw bytes for the gov module.
-func (am AppModule) ExportGenesis(ctx context.Context) (json.RawMessage, error) {
+}
+
+// ExportGenesis returns the exported genesis state as raw bytes for the gov
+// module.
+func (am AppModule) ExportGenesis(ctx sdk.Context, cdc codec.JSONCodec) json.RawMessage {
 	gs, err := ExportGenesis(ctx, am.keeper)
 	if err != nil {
-		return nil, err
-	}
-	return am.cdc.MarshalJSON(gs)
-}
-
-// ConsensusVersion implements HasConsensusVersion
+		panic(err)
+	}
+	return cdc.MustMarshalJSON(gs)
+}
+
+// ConsensusVersion implements AppModule/ConsensusVersion.
 func (AppModule) ConsensusVersion() uint64 { return ConsensusVersion }
 
-// EndBlock returns the end blocker for the gov module.
+// EndBlock returns the end blocker for the gov module. It returns no validator
+// updates.
 func (am AppModule) EndBlock(ctx context.Context) error {
-	return am.keeper.EndBlocker(ctx)
+	c := sdk.UnwrapSDKContext(ctx)
+	return EndBlocker(c, am.keeper)
 }
 
 // AppModuleSimulation functions
@@ -322,32 +323,27 @@
 	simulation.RandomizedGenState(simState)
 }
 
+// ProposalContents returns all the gov content functions used to
+// simulate governance proposals.
+func (AppModule) ProposalContents(simState module.SimulationState) []simtypes.WeightedProposalContent { //nolint:staticcheck // used for legacy testing
+	return simulation.ProposalContents()
+}
+
+// ProposalMsgs returns all the gov msgs used to simulate governance proposals.
+func (AppModule) ProposalMsgs(simState module.SimulationState) []simtypes.WeightedProposalMsg {
+	return simulation.ProposalMsgs()
+}
+
 // RegisterStoreDecoder registers a decoder for gov module's types
 func (am AppModule) RegisterStoreDecoder(sdr simtypes.StoreDecoderRegistry) {
 	sdr[govtypes.StoreKey] = simtypes.NewStoreDecoderFuncFromCollectionsSchema(am.keeper.Schema)
 }
 
-// ProposalMsgsX returns msgs used for governance proposals for simulations.
-func (AppModule) ProposalMsgsX(weights simsx.WeightSource, reg simsx.Registry) {
-	reg.Add(weights.Get("submit_text_proposal", 5), simulation.TextProposalFactory())
-}
-
-func (am AppModule) WeightedOperationsX(weights simsx.WeightSource, reg simsx.Registry, proposalMsgIter simsx.WeightedProposalMsgIter,
-	legacyProposals []simtypes.WeightedProposalContent, //nolint:staticcheck // used for legacy proposal types
-) {
-	// submit proposal for each payload message
-	for weight, factory := range proposalMsgIter {
-		// use a ratio so that we don't flood with gov ops
-		reg.Add(weight/25, simulation.MsgSubmitProposalFactory(am.keeper, factory))
-	}
-	for _, wContent := range legacyProposals {
-		reg.Add(weights.Get(wContent.AppParamsKey(), uint32(wContent.DefaultWeight())), simulation.MsgSubmitLegacyProposalFactory(am.keeper, wContent.ContentSimulatorFn()))
-	}
-
-	state := simulation.NewSharedState()
-	reg.Add(weights.Get("msg_deposit", 100), simulation.MsgDepositFactory(am.keeper, state))
-	reg.Add(weights.Get("msg_vote", 67), simulation.MsgVoteFactory(am.keeper, state))
-	reg.Add(weights.Get("msg_weighted_vote", 33), simulation.MsgWeightedVoteFactory(am.keeper, state))
-	reg.Add(weights.Get("cancel_proposal", 5), simulation.MsgCancelProposalFactory(am.keeper, state))
-	reg.Add(weights.Get("legacy_text_proposal", 5), simulation.MsgSubmitLegacyProposalFactory(am.keeper, simulation.SimulateLegacyTextProposalContent))
+// WeightedOperations returns the all the gov module operations with their respective weights.
+func (am AppModule) WeightedOperations(simState module.SimulationState) []simtypes.WeightedOperation {
+	return simulation.WeightedOperations(
+		simState.AppParams, simState.TxConfig,
+		am.accountKeeper, am.bankKeeper, am.keeper,
+		simState.ProposalMsgs, simState.LegacyProposalContents,
+	)
 }
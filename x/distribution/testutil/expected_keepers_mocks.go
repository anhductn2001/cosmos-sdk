// Code generated by MockGen. DO NOT EDIT.
// Source: x/distribution/types/expected_keepers.go
//
// Generated by this command:
//
//	mockgen -source=x/distribution/types/expected_keepers.go -package testutil -destination x/distribution/testutil/expected_keepers_mocks.go
//

// Package testutil is a generated GoMock package.
package testutil

import (
	context "context"
	reflect "reflect"

	address "cosmossdk.io/core/address"
<<<<<<< HEAD
	types "cosmossdk.io/x/staking/types"
	types0 "github.com/cosmos/cosmos-sdk/types"
=======
	types "github.com/cosmos/cosmos-sdk/types"
	types0 "github.com/cosmos/cosmos-sdk/x/staking/types"
>>>>>>> 4f445ed9
	gomock "go.uber.org/mock/gomock"
)

// MockAccountKeeper is a mock of AccountKeeper interface.
type MockAccountKeeper struct {
	ctrl     *gomock.Controller
	recorder *MockAccountKeeperMockRecorder
	isgomock struct{}
}

// MockAccountKeeperMockRecorder is the mock recorder for MockAccountKeeper.
type MockAccountKeeperMockRecorder struct {
	mock *MockAccountKeeper
}

// NewMockAccountKeeper creates a new mock instance.
func NewMockAccountKeeper(ctrl *gomock.Controller) *MockAccountKeeper {
	mock := &MockAccountKeeper{ctrl: ctrl}
	mock.recorder = &MockAccountKeeperMockRecorder{mock}
	return mock
}

// EXPECT returns an object that allows the caller to indicate expected use.
func (m *MockAccountKeeper) EXPECT() *MockAccountKeeperMockRecorder {
	return m.recorder
}

// AddressCodec mocks base method.
func (m *MockAccountKeeper) AddressCodec() address.Codec {
	m.ctrl.T.Helper()
	ret := m.ctrl.Call(m, "AddressCodec")
	ret0, _ := ret[0].(address.Codec)
	return ret0
}

// AddressCodec indicates an expected call of AddressCodec.
func (mr *MockAccountKeeperMockRecorder) AddressCodec() *gomock.Call {
	mr.mock.ctrl.T.Helper()
	return mr.mock.ctrl.RecordCallWithMethodType(mr.mock, "AddressCodec", reflect.TypeOf((*MockAccountKeeper)(nil).AddressCodec))
}

<<<<<<< HEAD
=======
// GetAccount mocks base method.
func (m *MockAccountKeeper) GetAccount(ctx context.Context, addr types.AccAddress) types.AccountI {
	m.ctrl.T.Helper()
	ret := m.ctrl.Call(m, "GetAccount", ctx, addr)
	ret0, _ := ret[0].(types.AccountI)
	return ret0
}

// GetAccount indicates an expected call of GetAccount.
func (mr *MockAccountKeeperMockRecorder) GetAccount(ctx, addr any) *gomock.Call {
	mr.mock.ctrl.T.Helper()
	return mr.mock.ctrl.RecordCallWithMethodType(mr.mock, "GetAccount", reflect.TypeOf((*MockAccountKeeper)(nil).GetAccount), ctx, addr)
}

>>>>>>> 4f445ed9
// GetModuleAccount mocks base method.
func (m *MockAccountKeeper) GetModuleAccount(ctx context.Context, name string) types0.ModuleAccountI {
	m.ctrl.T.Helper()
	ret := m.ctrl.Call(m, "GetModuleAccount", ctx, name)
	ret0, _ := ret[0].(types0.ModuleAccountI)
	return ret0
}

// GetModuleAccount indicates an expected call of GetModuleAccount.
func (mr *MockAccountKeeperMockRecorder) GetModuleAccount(ctx, name any) *gomock.Call {
	mr.mock.ctrl.T.Helper()
	return mr.mock.ctrl.RecordCallWithMethodType(mr.mock, "GetModuleAccount", reflect.TypeOf((*MockAccountKeeper)(nil).GetModuleAccount), ctx, name)
}

// GetModuleAddress mocks base method.
func (m *MockAccountKeeper) GetModuleAddress(name string) types0.AccAddress {
	m.ctrl.T.Helper()
	ret := m.ctrl.Call(m, "GetModuleAddress", name)
	ret0, _ := ret[0].(types0.AccAddress)
	return ret0
}

// GetModuleAddress indicates an expected call of GetModuleAddress.
func (mr *MockAccountKeeperMockRecorder) GetModuleAddress(name any) *gomock.Call {
	mr.mock.ctrl.T.Helper()
	return mr.mock.ctrl.RecordCallWithMethodType(mr.mock, "GetModuleAddress", reflect.TypeOf((*MockAccountKeeper)(nil).GetModuleAddress), name)
}

<<<<<<< HEAD
=======
// SetModuleAccount mocks base method.
func (m *MockAccountKeeper) SetModuleAccount(arg0 context.Context, arg1 types.ModuleAccountI) {
	m.ctrl.T.Helper()
	m.ctrl.Call(m, "SetModuleAccount", arg0, arg1)
}

// SetModuleAccount indicates an expected call of SetModuleAccount.
func (mr *MockAccountKeeperMockRecorder) SetModuleAccount(arg0, arg1 any) *gomock.Call {
	mr.mock.ctrl.T.Helper()
	return mr.mock.ctrl.RecordCallWithMethodType(mr.mock, "SetModuleAccount", reflect.TypeOf((*MockAccountKeeper)(nil).SetModuleAccount), arg0, arg1)
}

>>>>>>> 4f445ed9
// MockBankKeeper is a mock of BankKeeper interface.
type MockBankKeeper struct {
	ctrl     *gomock.Controller
	recorder *MockBankKeeperMockRecorder
	isgomock struct{}
}

// MockBankKeeperMockRecorder is the mock recorder for MockBankKeeper.
type MockBankKeeperMockRecorder struct {
	mock *MockBankKeeper
}

// NewMockBankKeeper creates a new mock instance.
func NewMockBankKeeper(ctrl *gomock.Controller) *MockBankKeeper {
	mock := &MockBankKeeper{ctrl: ctrl}
	mock.recorder = &MockBankKeeperMockRecorder{mock}
	return mock
}

// EXPECT returns an object that allows the caller to indicate expected use.
func (m *MockBankKeeper) EXPECT() *MockBankKeeperMockRecorder {
	return m.recorder
}

// BlockedAddr mocks base method.
func (m *MockBankKeeper) BlockedAddr(addr types0.AccAddress) bool {
	m.ctrl.T.Helper()
	ret := m.ctrl.Call(m, "BlockedAddr", addr)
	ret0, _ := ret[0].(bool)
	return ret0
}

// BlockedAddr indicates an expected call of BlockedAddr.
func (mr *MockBankKeeperMockRecorder) BlockedAddr(addr any) *gomock.Call {
	mr.mock.ctrl.T.Helper()
	return mr.mock.ctrl.RecordCallWithMethodType(mr.mock, "BlockedAddr", reflect.TypeOf((*MockBankKeeper)(nil).BlockedAddr), addr)
}

// GetAllBalances mocks base method.
func (m *MockBankKeeper) GetAllBalances(ctx context.Context, addr types0.AccAddress) types0.Coins {
	m.ctrl.T.Helper()
	ret := m.ctrl.Call(m, "GetAllBalances", ctx, addr)
	ret0, _ := ret[0].(types0.Coins)
	return ret0
}

// GetAllBalances indicates an expected call of GetAllBalances.
func (mr *MockBankKeeperMockRecorder) GetAllBalances(ctx, addr any) *gomock.Call {
	mr.mock.ctrl.T.Helper()
	return mr.mock.ctrl.RecordCallWithMethodType(mr.mock, "GetAllBalances", reflect.TypeOf((*MockBankKeeper)(nil).GetAllBalances), ctx, addr)
}

// IsSendEnabledDenom mocks base method.
func (m *MockBankKeeper) IsSendEnabledDenom(ctx context.Context, denom string) bool {
	m.ctrl.T.Helper()
	ret := m.ctrl.Call(m, "IsSendEnabledDenom", ctx, denom)
	ret0, _ := ret[0].(bool)
	return ret0
}

// IsSendEnabledDenom indicates an expected call of IsSendEnabledDenom.
func (mr *MockBankKeeperMockRecorder) IsSendEnabledDenom(ctx, denom any) *gomock.Call {
	mr.mock.ctrl.T.Helper()
	return mr.mock.ctrl.RecordCallWithMethodType(mr.mock, "IsSendEnabledDenom", reflect.TypeOf((*MockBankKeeper)(nil).IsSendEnabledDenom), ctx, denom)
}

// MintCoins mocks base method.
func (m *MockBankKeeper) MintCoins(ctx context.Context, moduleName string, amt types0.Coins) error {
	m.ctrl.T.Helper()
	ret := m.ctrl.Call(m, "MintCoins", ctx, moduleName, amt)
	ret0, _ := ret[0].(error)
	return ret0
}

// MintCoins indicates an expected call of MintCoins.
func (mr *MockBankKeeperMockRecorder) MintCoins(ctx, moduleName, amt any) *gomock.Call {
	mr.mock.ctrl.T.Helper()
	return mr.mock.ctrl.RecordCallWithMethodType(mr.mock, "MintCoins", reflect.TypeOf((*MockBankKeeper)(nil).MintCoins), ctx, moduleName, amt)
}

// SendCoinsFromAccountToModule mocks base method.
func (m *MockBankKeeper) SendCoinsFromAccountToModule(ctx context.Context, senderAddr types0.AccAddress, recipientModule string, amt types0.Coins) error {
	m.ctrl.T.Helper()
	ret := m.ctrl.Call(m, "SendCoinsFromAccountToModule", ctx, senderAddr, recipientModule, amt)
	ret0, _ := ret[0].(error)
	return ret0
}

// SendCoinsFromAccountToModule indicates an expected call of SendCoinsFromAccountToModule.
func (mr *MockBankKeeperMockRecorder) SendCoinsFromAccountToModule(ctx, senderAddr, recipientModule, amt any) *gomock.Call {
	mr.mock.ctrl.T.Helper()
	return mr.mock.ctrl.RecordCallWithMethodType(mr.mock, "SendCoinsFromAccountToModule", reflect.TypeOf((*MockBankKeeper)(nil).SendCoinsFromAccountToModule), ctx, senderAddr, recipientModule, amt)
}

// SendCoinsFromModuleToAccount mocks base method.
func (m *MockBankKeeper) SendCoinsFromModuleToAccount(ctx context.Context, senderModule string, recipientAddr types0.AccAddress, amt types0.Coins) error {
	m.ctrl.T.Helper()
	ret := m.ctrl.Call(m, "SendCoinsFromModuleToAccount", ctx, senderModule, recipientAddr, amt)
	ret0, _ := ret[0].(error)
	return ret0
}

// SendCoinsFromModuleToAccount indicates an expected call of SendCoinsFromModuleToAccount.
func (mr *MockBankKeeperMockRecorder) SendCoinsFromModuleToAccount(ctx, senderModule, recipientAddr, amt any) *gomock.Call {
	mr.mock.ctrl.T.Helper()
	return mr.mock.ctrl.RecordCallWithMethodType(mr.mock, "SendCoinsFromModuleToAccount", reflect.TypeOf((*MockBankKeeper)(nil).SendCoinsFromModuleToAccount), ctx, senderModule, recipientAddr, amt)
}

// SendCoinsFromModuleToModule mocks base method.
func (m *MockBankKeeper) SendCoinsFromModuleToModule(ctx context.Context, senderModule, recipientModule string, amt types0.Coins) error {
	m.ctrl.T.Helper()
	ret := m.ctrl.Call(m, "SendCoinsFromModuleToModule", ctx, senderModule, recipientModule, amt)
	ret0, _ := ret[0].(error)
	return ret0
}

// SendCoinsFromModuleToModule indicates an expected call of SendCoinsFromModuleToModule.
func (mr *MockBankKeeperMockRecorder) SendCoinsFromModuleToModule(ctx, senderModule, recipientModule, amt any) *gomock.Call {
	mr.mock.ctrl.T.Helper()
	return mr.mock.ctrl.RecordCallWithMethodType(mr.mock, "SendCoinsFromModuleToModule", reflect.TypeOf((*MockBankKeeper)(nil).SendCoinsFromModuleToModule), ctx, senderModule, recipientModule, amt)
}

// SpendableCoins mocks base method.
func (m *MockBankKeeper) SpendableCoins(ctx context.Context, addr types0.AccAddress) types0.Coins {
	m.ctrl.T.Helper()
	ret := m.ctrl.Call(m, "SpendableCoins", ctx, addr)
	ret0, _ := ret[0].(types0.Coins)
	return ret0
}

// SpendableCoins indicates an expected call of SpendableCoins.
func (mr *MockBankKeeperMockRecorder) SpendableCoins(ctx, addr any) *gomock.Call {
	mr.mock.ctrl.T.Helper()
	return mr.mock.ctrl.RecordCallWithMethodType(mr.mock, "SpendableCoins", reflect.TypeOf((*MockBankKeeper)(nil).SpendableCoins), ctx, addr)
}

// MockStakingKeeper is a mock of StakingKeeper interface.
type MockStakingKeeper struct {
	ctrl     *gomock.Controller
	recorder *MockStakingKeeperMockRecorder
	isgomock struct{}
}

// MockStakingKeeperMockRecorder is the mock recorder for MockStakingKeeper.
type MockStakingKeeperMockRecorder struct {
	mock *MockStakingKeeper
}

// NewMockStakingKeeper creates a new mock instance.
func NewMockStakingKeeper(ctrl *gomock.Controller) *MockStakingKeeper {
	mock := &MockStakingKeeper{ctrl: ctrl}
	mock.recorder = &MockStakingKeeperMockRecorder{mock}
	return mock
}

// EXPECT returns an object that allows the caller to indicate expected use.
func (m *MockStakingKeeper) EXPECT() *MockStakingKeeperMockRecorder {
	return m.recorder
}

<<<<<<< HEAD
// BondDenom mocks base method.
func (m *MockStakingKeeper) BondDenom(ctx context.Context) (string, error) {
	m.ctrl.T.Helper()
	ret := m.ctrl.Call(m, "BondDenom", ctx)
	ret0, _ := ret[0].(string)
	ret1, _ := ret[1].(error)
	return ret0, ret1
}

// BondDenom indicates an expected call of BondDenom.
func (mr *MockStakingKeeperMockRecorder) BondDenom(ctx any) *gomock.Call {
	mr.mock.ctrl.T.Helper()
	return mr.mock.ctrl.RecordCallWithMethodType(mr.mock, "BondDenom", reflect.TypeOf((*MockStakingKeeper)(nil).BondDenom), ctx)
}

=======
>>>>>>> 4f445ed9
// ConsensusAddressCodec mocks base method.
func (m *MockStakingKeeper) ConsensusAddressCodec() address.Codec {
	m.ctrl.T.Helper()
	ret := m.ctrl.Call(m, "ConsensusAddressCodec")
	ret0, _ := ret[0].(address.Codec)
	return ret0
}

// ConsensusAddressCodec indicates an expected call of ConsensusAddressCodec.
func (mr *MockStakingKeeperMockRecorder) ConsensusAddressCodec() *gomock.Call {
	mr.mock.ctrl.T.Helper()
	return mr.mock.ctrl.RecordCallWithMethodType(mr.mock, "ConsensusAddressCodec", reflect.TypeOf((*MockStakingKeeper)(nil).ConsensusAddressCodec))
}

// Delegation mocks base method.
<<<<<<< HEAD
func (m *MockStakingKeeper) Delegation(arg0 context.Context, arg1 types0.AccAddress, arg2 types0.ValAddress) (types0.DelegationI, error) {
=======
func (m *MockStakingKeeper) Delegation(arg0 context.Context, arg1 types.AccAddress, arg2 types.ValAddress) (types0.DelegationI, error) {
>>>>>>> 4f445ed9
	m.ctrl.T.Helper()
	ret := m.ctrl.Call(m, "Delegation", arg0, arg1, arg2)
	ret0, _ := ret[0].(types0.DelegationI)
	ret1, _ := ret[1].(error)
	return ret0, ret1
}

// Delegation indicates an expected call of Delegation.
func (mr *MockStakingKeeperMockRecorder) Delegation(arg0, arg1, arg2 any) *gomock.Call {
	mr.mock.ctrl.T.Helper()
	return mr.mock.ctrl.RecordCallWithMethodType(mr.mock, "Delegation", reflect.TypeOf((*MockStakingKeeper)(nil).Delegation), arg0, arg1, arg2)
}

// GetAllDelegatorDelegations mocks base method.
<<<<<<< HEAD
func (m *MockStakingKeeper) GetAllDelegatorDelegations(ctx context.Context, delegator types0.AccAddress) ([]types.Delegation, error) {
	m.ctrl.T.Helper()
	ret := m.ctrl.Call(m, "GetAllDelegatorDelegations", ctx, delegator)
	ret0, _ := ret[0].([]types.Delegation)
=======
func (m *MockStakingKeeper) GetAllDelegatorDelegations(ctx context.Context, delegator types.AccAddress) ([]types0.Delegation, error) {
	m.ctrl.T.Helper()
	ret := m.ctrl.Call(m, "GetAllDelegatorDelegations", ctx, delegator)
	ret0, _ := ret[0].([]types0.Delegation)
>>>>>>> 4f445ed9
	ret1, _ := ret[1].(error)
	return ret0, ret1
}

// GetAllDelegatorDelegations indicates an expected call of GetAllDelegatorDelegations.
func (mr *MockStakingKeeperMockRecorder) GetAllDelegatorDelegations(ctx, delegator any) *gomock.Call {
	mr.mock.ctrl.T.Helper()
	return mr.mock.ctrl.RecordCallWithMethodType(mr.mock, "GetAllDelegatorDelegations", reflect.TypeOf((*MockStakingKeeper)(nil).GetAllDelegatorDelegations), ctx, delegator)
}

// GetAllSDKDelegations mocks base method.
<<<<<<< HEAD
func (m *MockStakingKeeper) GetAllSDKDelegations(ctx context.Context) ([]types.Delegation, error) {
	m.ctrl.T.Helper()
	ret := m.ctrl.Call(m, "GetAllSDKDelegations", ctx)
	ret0, _ := ret[0].([]types.Delegation)
=======
func (m *MockStakingKeeper) GetAllSDKDelegations(ctx context.Context) ([]types0.Delegation, error) {
	m.ctrl.T.Helper()
	ret := m.ctrl.Call(m, "GetAllSDKDelegations", ctx)
	ret0, _ := ret[0].([]types0.Delegation)
>>>>>>> 4f445ed9
	ret1, _ := ret[1].(error)
	return ret0, ret1
}

// GetAllSDKDelegations indicates an expected call of GetAllSDKDelegations.
func (mr *MockStakingKeeperMockRecorder) GetAllSDKDelegations(ctx any) *gomock.Call {
	mr.mock.ctrl.T.Helper()
	return mr.mock.ctrl.RecordCallWithMethodType(mr.mock, "GetAllSDKDelegations", reflect.TypeOf((*MockStakingKeeper)(nil).GetAllSDKDelegations), ctx)
}

// GetAllValidators mocks base method.
<<<<<<< HEAD
func (m *MockStakingKeeper) GetAllValidators(ctx context.Context) ([]types.Validator, error) {
	m.ctrl.T.Helper()
	ret := m.ctrl.Call(m, "GetAllValidators", ctx)
	ret0, _ := ret[0].([]types.Validator)
=======
func (m *MockStakingKeeper) GetAllValidators(ctx context.Context) ([]types0.Validator, error) {
	m.ctrl.T.Helper()
	ret := m.ctrl.Call(m, "GetAllValidators", ctx)
	ret0, _ := ret[0].([]types0.Validator)
>>>>>>> 4f445ed9
	ret1, _ := ret[1].(error)
	return ret0, ret1
}

// GetAllValidators indicates an expected call of GetAllValidators.
func (mr *MockStakingKeeperMockRecorder) GetAllValidators(ctx any) *gomock.Call {
	mr.mock.ctrl.T.Helper()
	return mr.mock.ctrl.RecordCallWithMethodType(mr.mock, "GetAllValidators", reflect.TypeOf((*MockStakingKeeper)(nil).GetAllValidators), ctx)
}

// IterateDelegations mocks base method.
<<<<<<< HEAD
func (m *MockStakingKeeper) IterateDelegations(ctx context.Context, delegator types0.AccAddress, fn func(int64, types0.DelegationI) bool) error {
=======
func (m *MockStakingKeeper) IterateDelegations(ctx context.Context, delegator types.AccAddress, fn func(int64, types0.DelegationI) bool) error {
>>>>>>> 4f445ed9
	m.ctrl.T.Helper()
	ret := m.ctrl.Call(m, "IterateDelegations", ctx, delegator, fn)
	ret0, _ := ret[0].(error)
	return ret0
}

// IterateDelegations indicates an expected call of IterateDelegations.
func (mr *MockStakingKeeperMockRecorder) IterateDelegations(ctx, delegator, fn any) *gomock.Call {
	mr.mock.ctrl.T.Helper()
	return mr.mock.ctrl.RecordCallWithMethodType(mr.mock, "IterateDelegations", reflect.TypeOf((*MockStakingKeeper)(nil).IterateDelegations), ctx, delegator, fn)
}

// IterateValidators mocks base method.
func (m *MockStakingKeeper) IterateValidators(arg0 context.Context, arg1 func(int64, types0.ValidatorI) bool) error {
	m.ctrl.T.Helper()
	ret := m.ctrl.Call(m, "IterateValidators", arg0, arg1)
	ret0, _ := ret[0].(error)
	return ret0
}

// IterateValidators indicates an expected call of IterateValidators.
func (mr *MockStakingKeeperMockRecorder) IterateValidators(arg0, arg1 any) *gomock.Call {
	mr.mock.ctrl.T.Helper()
	return mr.mock.ctrl.RecordCallWithMethodType(mr.mock, "IterateValidators", reflect.TypeOf((*MockStakingKeeper)(nil).IterateValidators), arg0, arg1)
}

// Validator mocks base method.
<<<<<<< HEAD
func (m *MockStakingKeeper) Validator(arg0 context.Context, arg1 types0.ValAddress) (types0.ValidatorI, error) {
=======
func (m *MockStakingKeeper) Validator(arg0 context.Context, arg1 types.ValAddress) (types0.ValidatorI, error) {
>>>>>>> 4f445ed9
	m.ctrl.T.Helper()
	ret := m.ctrl.Call(m, "Validator", arg0, arg1)
	ret0, _ := ret[0].(types0.ValidatorI)
	ret1, _ := ret[1].(error)
	return ret0, ret1
}

// Validator indicates an expected call of Validator.
func (mr *MockStakingKeeperMockRecorder) Validator(arg0, arg1 any) *gomock.Call {
	mr.mock.ctrl.T.Helper()
	return mr.mock.ctrl.RecordCallWithMethodType(mr.mock, "Validator", reflect.TypeOf((*MockStakingKeeper)(nil).Validator), arg0, arg1)
}

// ValidatorAddressCodec mocks base method.
func (m *MockStakingKeeper) ValidatorAddressCodec() address.Codec {
	m.ctrl.T.Helper()
	ret := m.ctrl.Call(m, "ValidatorAddressCodec")
	ret0, _ := ret[0].(address.Codec)
	return ret0
}

// ValidatorAddressCodec indicates an expected call of ValidatorAddressCodec.
func (mr *MockStakingKeeperMockRecorder) ValidatorAddressCodec() *gomock.Call {
	mr.mock.ctrl.T.Helper()
	return mr.mock.ctrl.RecordCallWithMethodType(mr.mock, "ValidatorAddressCodec", reflect.TypeOf((*MockStakingKeeper)(nil).ValidatorAddressCodec))
}

// ValidatorByConsAddr mocks base method.
<<<<<<< HEAD
func (m *MockStakingKeeper) ValidatorByConsAddr(arg0 context.Context, arg1 types0.ConsAddress) (types0.ValidatorI, error) {
=======
func (m *MockStakingKeeper) ValidatorByConsAddr(arg0 context.Context, arg1 types.ConsAddress) (types0.ValidatorI, error) {
>>>>>>> 4f445ed9
	m.ctrl.T.Helper()
	ret := m.ctrl.Call(m, "ValidatorByConsAddr", arg0, arg1)
	ret0, _ := ret[0].(types0.ValidatorI)
	ret1, _ := ret[1].(error)
	return ret0, ret1
}

// ValidatorByConsAddr indicates an expected call of ValidatorByConsAddr.
func (mr *MockStakingKeeperMockRecorder) ValidatorByConsAddr(arg0, arg1 any) *gomock.Call {
	mr.mock.ctrl.T.Helper()
	return mr.mock.ctrl.RecordCallWithMethodType(mr.mock, "ValidatorByConsAddr", reflect.TypeOf((*MockStakingKeeper)(nil).ValidatorByConsAddr), arg0, arg1)
}

// MockStakingHooks is a mock of StakingHooks interface.
type MockStakingHooks struct {
	ctrl     *gomock.Controller
	recorder *MockStakingHooksMockRecorder
	isgomock struct{}
}

// MockStakingHooksMockRecorder is the mock recorder for MockStakingHooks.
type MockStakingHooksMockRecorder struct {
	mock *MockStakingHooks
}

// NewMockStakingHooks creates a new mock instance.
func NewMockStakingHooks(ctrl *gomock.Controller) *MockStakingHooks {
	mock := &MockStakingHooks{ctrl: ctrl}
	mock.recorder = &MockStakingHooksMockRecorder{mock}
	return mock
}

// EXPECT returns an object that allows the caller to indicate expected use.
func (m *MockStakingHooks) EXPECT() *MockStakingHooksMockRecorder {
	return m.recorder
}

// AfterDelegationModified mocks base method.
<<<<<<< HEAD
func (m *MockStakingHooks) AfterDelegationModified(ctx context.Context, delAddr types0.AccAddress, valAddr types0.ValAddress) error {
=======
func (m *MockStakingHooks) AfterDelegationModified(ctx context.Context, delAddr types.AccAddress, valAddr types.ValAddress) error {
>>>>>>> 4f445ed9
	m.ctrl.T.Helper()
	ret := m.ctrl.Call(m, "AfterDelegationModified", ctx, delAddr, valAddr)
	ret0, _ := ret[0].(error)
	return ret0
}

// AfterDelegationModified indicates an expected call of AfterDelegationModified.
func (mr *MockStakingHooksMockRecorder) AfterDelegationModified(ctx, delAddr, valAddr any) *gomock.Call {
	mr.mock.ctrl.T.Helper()
	return mr.mock.ctrl.RecordCallWithMethodType(mr.mock, "AfterDelegationModified", reflect.TypeOf((*MockStakingHooks)(nil).AfterDelegationModified), ctx, delAddr, valAddr)
}

// AfterValidatorCreated mocks base method.
<<<<<<< HEAD
func (m *MockStakingHooks) AfterValidatorCreated(ctx context.Context, valAddr types0.ValAddress) error {
=======
func (m *MockStakingHooks) AfterValidatorCreated(ctx context.Context, valAddr types.ValAddress) error {
>>>>>>> 4f445ed9
	m.ctrl.T.Helper()
	ret := m.ctrl.Call(m, "AfterValidatorCreated", ctx, valAddr)
	ret0, _ := ret[0].(error)
	return ret0
}

// AfterValidatorCreated indicates an expected call of AfterValidatorCreated.
func (mr *MockStakingHooksMockRecorder) AfterValidatorCreated(ctx, valAddr any) *gomock.Call {
	mr.mock.ctrl.T.Helper()
	return mr.mock.ctrl.RecordCallWithMethodType(mr.mock, "AfterValidatorCreated", reflect.TypeOf((*MockStakingHooks)(nil).AfterValidatorCreated), ctx, valAddr)
}<|MERGE_RESOLUTION|>--- conflicted
+++ resolved
@@ -14,13 +14,8 @@
 	reflect "reflect"
 
 	address "cosmossdk.io/core/address"
-<<<<<<< HEAD
-	types "cosmossdk.io/x/staking/types"
-	types0 "github.com/cosmos/cosmos-sdk/types"
-=======
 	types "github.com/cosmos/cosmos-sdk/types"
 	types0 "github.com/cosmos/cosmos-sdk/x/staking/types"
->>>>>>> 4f445ed9
 	gomock "go.uber.org/mock/gomock"
 )
 
@@ -62,8 +57,6 @@
 	return mr.mock.ctrl.RecordCallWithMethodType(mr.mock, "AddressCodec", reflect.TypeOf((*MockAccountKeeper)(nil).AddressCodec))
 }
 
-<<<<<<< HEAD
-=======
 // GetAccount mocks base method.
 func (m *MockAccountKeeper) GetAccount(ctx context.Context, addr types.AccAddress) types.AccountI {
 	m.ctrl.T.Helper()
@@ -78,12 +71,11 @@
 	return mr.mock.ctrl.RecordCallWithMethodType(mr.mock, "GetAccount", reflect.TypeOf((*MockAccountKeeper)(nil).GetAccount), ctx, addr)
 }
 
->>>>>>> 4f445ed9
 // GetModuleAccount mocks base method.
-func (m *MockAccountKeeper) GetModuleAccount(ctx context.Context, name string) types0.ModuleAccountI {
+func (m *MockAccountKeeper) GetModuleAccount(ctx context.Context, name string) types.ModuleAccountI {
 	m.ctrl.T.Helper()
 	ret := m.ctrl.Call(m, "GetModuleAccount", ctx, name)
-	ret0, _ := ret[0].(types0.ModuleAccountI)
+	ret0, _ := ret[0].(types.ModuleAccountI)
 	return ret0
 }
 
@@ -94,10 +86,10 @@
 }
 
 // GetModuleAddress mocks base method.
-func (m *MockAccountKeeper) GetModuleAddress(name string) types0.AccAddress {
+func (m *MockAccountKeeper) GetModuleAddress(name string) types.AccAddress {
 	m.ctrl.T.Helper()
 	ret := m.ctrl.Call(m, "GetModuleAddress", name)
-	ret0, _ := ret[0].(types0.AccAddress)
+	ret0, _ := ret[0].(types.AccAddress)
 	return ret0
 }
 
@@ -107,8 +99,6 @@
 	return mr.mock.ctrl.RecordCallWithMethodType(mr.mock, "GetModuleAddress", reflect.TypeOf((*MockAccountKeeper)(nil).GetModuleAddress), name)
 }
 
-<<<<<<< HEAD
-=======
 // SetModuleAccount mocks base method.
 func (m *MockAccountKeeper) SetModuleAccount(arg0 context.Context, arg1 types.ModuleAccountI) {
 	m.ctrl.T.Helper()
@@ -121,7 +111,6 @@
 	return mr.mock.ctrl.RecordCallWithMethodType(mr.mock, "SetModuleAccount", reflect.TypeOf((*MockAccountKeeper)(nil).SetModuleAccount), arg0, arg1)
 }
 
->>>>>>> 4f445ed9
 // MockBankKeeper is a mock of BankKeeper interface.
 type MockBankKeeper struct {
 	ctrl     *gomock.Controller
@@ -147,7 +136,7 @@
 }
 
 // BlockedAddr mocks base method.
-func (m *MockBankKeeper) BlockedAddr(addr types0.AccAddress) bool {
+func (m *MockBankKeeper) BlockedAddr(addr types.AccAddress) bool {
 	m.ctrl.T.Helper()
 	ret := m.ctrl.Call(m, "BlockedAddr", addr)
 	ret0, _ := ret[0].(bool)
@@ -161,10 +150,10 @@
 }
 
 // GetAllBalances mocks base method.
-func (m *MockBankKeeper) GetAllBalances(ctx context.Context, addr types0.AccAddress) types0.Coins {
+func (m *MockBankKeeper) GetAllBalances(ctx context.Context, addr types.AccAddress) types.Coins {
 	m.ctrl.T.Helper()
 	ret := m.ctrl.Call(m, "GetAllBalances", ctx, addr)
-	ret0, _ := ret[0].(types0.Coins)
+	ret0, _ := ret[0].(types.Coins)
 	return ret0
 }
 
@@ -174,36 +163,8 @@
 	return mr.mock.ctrl.RecordCallWithMethodType(mr.mock, "GetAllBalances", reflect.TypeOf((*MockBankKeeper)(nil).GetAllBalances), ctx, addr)
 }
 
-// IsSendEnabledDenom mocks base method.
-func (m *MockBankKeeper) IsSendEnabledDenom(ctx context.Context, denom string) bool {
-	m.ctrl.T.Helper()
-	ret := m.ctrl.Call(m, "IsSendEnabledDenom", ctx, denom)
-	ret0, _ := ret[0].(bool)
-	return ret0
-}
-
-// IsSendEnabledDenom indicates an expected call of IsSendEnabledDenom.
-func (mr *MockBankKeeperMockRecorder) IsSendEnabledDenom(ctx, denom any) *gomock.Call {
-	mr.mock.ctrl.T.Helper()
-	return mr.mock.ctrl.RecordCallWithMethodType(mr.mock, "IsSendEnabledDenom", reflect.TypeOf((*MockBankKeeper)(nil).IsSendEnabledDenom), ctx, denom)
-}
-
-// MintCoins mocks base method.
-func (m *MockBankKeeper) MintCoins(ctx context.Context, moduleName string, amt types0.Coins) error {
-	m.ctrl.T.Helper()
-	ret := m.ctrl.Call(m, "MintCoins", ctx, moduleName, amt)
-	ret0, _ := ret[0].(error)
-	return ret0
-}
-
-// MintCoins indicates an expected call of MintCoins.
-func (mr *MockBankKeeperMockRecorder) MintCoins(ctx, moduleName, amt any) *gomock.Call {
-	mr.mock.ctrl.T.Helper()
-	return mr.mock.ctrl.RecordCallWithMethodType(mr.mock, "MintCoins", reflect.TypeOf((*MockBankKeeper)(nil).MintCoins), ctx, moduleName, amt)
-}
-
 // SendCoinsFromAccountToModule mocks base method.
-func (m *MockBankKeeper) SendCoinsFromAccountToModule(ctx context.Context, senderAddr types0.AccAddress, recipientModule string, amt types0.Coins) error {
+func (m *MockBankKeeper) SendCoinsFromAccountToModule(ctx context.Context, senderAddr types.AccAddress, recipientModule string, amt types.Coins) error {
 	m.ctrl.T.Helper()
 	ret := m.ctrl.Call(m, "SendCoinsFromAccountToModule", ctx, senderAddr, recipientModule, amt)
 	ret0, _ := ret[0].(error)
@@ -217,7 +178,7 @@
 }
 
 // SendCoinsFromModuleToAccount mocks base method.
-func (m *MockBankKeeper) SendCoinsFromModuleToAccount(ctx context.Context, senderModule string, recipientAddr types0.AccAddress, amt types0.Coins) error {
+func (m *MockBankKeeper) SendCoinsFromModuleToAccount(ctx context.Context, senderModule string, recipientAddr types.AccAddress, amt types.Coins) error {
 	m.ctrl.T.Helper()
 	ret := m.ctrl.Call(m, "SendCoinsFromModuleToAccount", ctx, senderModule, recipientAddr, amt)
 	ret0, _ := ret[0].(error)
@@ -231,7 +192,7 @@
 }
 
 // SendCoinsFromModuleToModule mocks base method.
-func (m *MockBankKeeper) SendCoinsFromModuleToModule(ctx context.Context, senderModule, recipientModule string, amt types0.Coins) error {
+func (m *MockBankKeeper) SendCoinsFromModuleToModule(ctx context.Context, senderModule, recipientModule string, amt types.Coins) error {
 	m.ctrl.T.Helper()
 	ret := m.ctrl.Call(m, "SendCoinsFromModuleToModule", ctx, senderModule, recipientModule, amt)
 	ret0, _ := ret[0].(error)
@@ -245,10 +206,10 @@
 }
 
 // SpendableCoins mocks base method.
-func (m *MockBankKeeper) SpendableCoins(ctx context.Context, addr types0.AccAddress) types0.Coins {
+func (m *MockBankKeeper) SpendableCoins(ctx context.Context, addr types.AccAddress) types.Coins {
 	m.ctrl.T.Helper()
 	ret := m.ctrl.Call(m, "SpendableCoins", ctx, addr)
-	ret0, _ := ret[0].(types0.Coins)
+	ret0, _ := ret[0].(types.Coins)
 	return ret0
 }
 
@@ -282,24 +243,6 @@
 	return m.recorder
 }
 
-<<<<<<< HEAD
-// BondDenom mocks base method.
-func (m *MockStakingKeeper) BondDenom(ctx context.Context) (string, error) {
-	m.ctrl.T.Helper()
-	ret := m.ctrl.Call(m, "BondDenom", ctx)
-	ret0, _ := ret[0].(string)
-	ret1, _ := ret[1].(error)
-	return ret0, ret1
-}
-
-// BondDenom indicates an expected call of BondDenom.
-func (mr *MockStakingKeeperMockRecorder) BondDenom(ctx any) *gomock.Call {
-	mr.mock.ctrl.T.Helper()
-	return mr.mock.ctrl.RecordCallWithMethodType(mr.mock, "BondDenom", reflect.TypeOf((*MockStakingKeeper)(nil).BondDenom), ctx)
-}
-
-=======
->>>>>>> 4f445ed9
 // ConsensusAddressCodec mocks base method.
 func (m *MockStakingKeeper) ConsensusAddressCodec() address.Codec {
 	m.ctrl.T.Helper()
@@ -315,11 +258,7 @@
 }
 
 // Delegation mocks base method.
-<<<<<<< HEAD
-func (m *MockStakingKeeper) Delegation(arg0 context.Context, arg1 types0.AccAddress, arg2 types0.ValAddress) (types0.DelegationI, error) {
-=======
 func (m *MockStakingKeeper) Delegation(arg0 context.Context, arg1 types.AccAddress, arg2 types.ValAddress) (types0.DelegationI, error) {
->>>>>>> 4f445ed9
 	m.ctrl.T.Helper()
 	ret := m.ctrl.Call(m, "Delegation", arg0, arg1, arg2)
 	ret0, _ := ret[0].(types0.DelegationI)
@@ -334,17 +273,10 @@
 }
 
 // GetAllDelegatorDelegations mocks base method.
-<<<<<<< HEAD
-func (m *MockStakingKeeper) GetAllDelegatorDelegations(ctx context.Context, delegator types0.AccAddress) ([]types.Delegation, error) {
-	m.ctrl.T.Helper()
-	ret := m.ctrl.Call(m, "GetAllDelegatorDelegations", ctx, delegator)
-	ret0, _ := ret[0].([]types.Delegation)
-=======
 func (m *MockStakingKeeper) GetAllDelegatorDelegations(ctx context.Context, delegator types.AccAddress) ([]types0.Delegation, error) {
 	m.ctrl.T.Helper()
 	ret := m.ctrl.Call(m, "GetAllDelegatorDelegations", ctx, delegator)
 	ret0, _ := ret[0].([]types0.Delegation)
->>>>>>> 4f445ed9
 	ret1, _ := ret[1].(error)
 	return ret0, ret1
 }
@@ -356,17 +288,10 @@
 }
 
 // GetAllSDKDelegations mocks base method.
-<<<<<<< HEAD
-func (m *MockStakingKeeper) GetAllSDKDelegations(ctx context.Context) ([]types.Delegation, error) {
-	m.ctrl.T.Helper()
-	ret := m.ctrl.Call(m, "GetAllSDKDelegations", ctx)
-	ret0, _ := ret[0].([]types.Delegation)
-=======
 func (m *MockStakingKeeper) GetAllSDKDelegations(ctx context.Context) ([]types0.Delegation, error) {
 	m.ctrl.T.Helper()
 	ret := m.ctrl.Call(m, "GetAllSDKDelegations", ctx)
 	ret0, _ := ret[0].([]types0.Delegation)
->>>>>>> 4f445ed9
 	ret1, _ := ret[1].(error)
 	return ret0, ret1
 }
@@ -378,17 +303,10 @@
 }
 
 // GetAllValidators mocks base method.
-<<<<<<< HEAD
-func (m *MockStakingKeeper) GetAllValidators(ctx context.Context) ([]types.Validator, error) {
-	m.ctrl.T.Helper()
-	ret := m.ctrl.Call(m, "GetAllValidators", ctx)
-	ret0, _ := ret[0].([]types.Validator)
-=======
 func (m *MockStakingKeeper) GetAllValidators(ctx context.Context) ([]types0.Validator, error) {
 	m.ctrl.T.Helper()
 	ret := m.ctrl.Call(m, "GetAllValidators", ctx)
 	ret0, _ := ret[0].([]types0.Validator)
->>>>>>> 4f445ed9
 	ret1, _ := ret[1].(error)
 	return ret0, ret1
 }
@@ -400,11 +318,7 @@
 }
 
 // IterateDelegations mocks base method.
-<<<<<<< HEAD
-func (m *MockStakingKeeper) IterateDelegations(ctx context.Context, delegator types0.AccAddress, fn func(int64, types0.DelegationI) bool) error {
-=======
 func (m *MockStakingKeeper) IterateDelegations(ctx context.Context, delegator types.AccAddress, fn func(int64, types0.DelegationI) bool) error {
->>>>>>> 4f445ed9
 	m.ctrl.T.Helper()
 	ret := m.ctrl.Call(m, "IterateDelegations", ctx, delegator, fn)
 	ret0, _ := ret[0].(error)
@@ -432,11 +346,7 @@
 }
 
 // Validator mocks base method.
-<<<<<<< HEAD
-func (m *MockStakingKeeper) Validator(arg0 context.Context, arg1 types0.ValAddress) (types0.ValidatorI, error) {
-=======
 func (m *MockStakingKeeper) Validator(arg0 context.Context, arg1 types.ValAddress) (types0.ValidatorI, error) {
->>>>>>> 4f445ed9
 	m.ctrl.T.Helper()
 	ret := m.ctrl.Call(m, "Validator", arg0, arg1)
 	ret0, _ := ret[0].(types0.ValidatorI)
@@ -465,11 +375,7 @@
 }
 
 // ValidatorByConsAddr mocks base method.
-<<<<<<< HEAD
-func (m *MockStakingKeeper) ValidatorByConsAddr(arg0 context.Context, arg1 types0.ConsAddress) (types0.ValidatorI, error) {
-=======
 func (m *MockStakingKeeper) ValidatorByConsAddr(arg0 context.Context, arg1 types.ConsAddress) (types0.ValidatorI, error) {
->>>>>>> 4f445ed9
 	m.ctrl.T.Helper()
 	ret := m.ctrl.Call(m, "ValidatorByConsAddr", arg0, arg1)
 	ret0, _ := ret[0].(types0.ValidatorI)
@@ -508,11 +414,7 @@
 }
 
 // AfterDelegationModified mocks base method.
-<<<<<<< HEAD
-func (m *MockStakingHooks) AfterDelegationModified(ctx context.Context, delAddr types0.AccAddress, valAddr types0.ValAddress) error {
-=======
 func (m *MockStakingHooks) AfterDelegationModified(ctx context.Context, delAddr types.AccAddress, valAddr types.ValAddress) error {
->>>>>>> 4f445ed9
 	m.ctrl.T.Helper()
 	ret := m.ctrl.Call(m, "AfterDelegationModified", ctx, delAddr, valAddr)
 	ret0, _ := ret[0].(error)
@@ -526,11 +428,7 @@
 }
 
 // AfterValidatorCreated mocks base method.
-<<<<<<< HEAD
-func (m *MockStakingHooks) AfterValidatorCreated(ctx context.Context, valAddr types0.ValAddress) error {
-=======
 func (m *MockStakingHooks) AfterValidatorCreated(ctx context.Context, valAddr types.ValAddress) error {
->>>>>>> 4f445ed9
 	m.ctrl.T.Helper()
 	ret := m.ctrl.Call(m, "AfterValidatorCreated", ctx, valAddr)
 	ret0, _ := ret[0].(error)

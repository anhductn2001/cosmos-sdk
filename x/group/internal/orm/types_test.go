package orm

import (
	"reflect"
	"testing"

	"github.com/stretchr/testify/assert"
	"github.com/stretchr/testify/require"
<<<<<<< HEAD
=======

	errorsmod "cosmossdk.io/errors"
	"cosmossdk.io/store/prefix"
	storetypes "cosmossdk.io/store/types"
>>>>>>> 4f445ed9

	errorsmod "cosmossdk.io/errors"
	storetypes "cosmossdk.io/store/types"
	"cosmossdk.io/x/group/errors"
	"cosmossdk.io/x/group/internal/orm/prefixstore"

	"github.com/cosmos/cosmos-sdk/codec"
	"github.com/cosmos/cosmos-sdk/codec/types"
	"github.com/cosmos/cosmos-sdk/runtime"
	"github.com/cosmos/cosmos-sdk/testutil"
	"github.com/cosmos/cosmos-sdk/testutil/testdata"
	sdkerrors "github.com/cosmos/cosmos-sdk/types/errors"
)

func TestTypeSafeRowGetter(t *testing.T) {
	key := storetypes.NewKVStoreKey("test")
	testCtx := testutil.DefaultContextWithDB(t, key, storetypes.NewTransientStoreKey("transient_test"))
	prefixKey := [2]byte{0x2}
	store := prefixstore.New(runtime.NewKVStoreService(key).OpenKVStore(testCtx.Ctx), prefixKey[:])

	md := testdata.TableModel{
		Id:   1,
		Name: "some name",
	}
	bz, err := md.Marshal()
	require.NoError(t, err)
	require.NoError(t, store.Set(EncodeSequence(1), bz))

	specs := map[string]struct {
		srcRowID     RowID
		srcModelType reflect.Type
		expObj       interface{}
		expErr       *errorsmod.Error
	}{
		"happy path": {
			srcRowID:     EncodeSequence(1),
			srcModelType: reflect.TypeOf(testdata.TableModel{}),
			expObj:       md,
		},
		"unknown rowID should return sdkerrors.ErrNotFound": {
			srcRowID:     EncodeSequence(2),
			srcModelType: reflect.TypeOf(testdata.TableModel{}),
			expErr:       sdkerrors.ErrNotFound,
		},
		"wrong type should cause sdkerrors.ErrInvalidType": {
			srcRowID:     EncodeSequence(1),
			srcModelType: reflect.TypeOf(testdata.Cat{}),
			expErr:       sdkerrors.ErrInvalidType,
		},
		"empty rowID not allowed": {
			srcRowID:     []byte{},
			srcModelType: reflect.TypeOf(testdata.TableModel{}),
			expErr:       errors.ErrORMEmptyKey,
		},
		"nil rowID not allowed": {
			srcModelType: reflect.TypeOf(testdata.TableModel{}),
			expErr:       errors.ErrORMEmptyKey,
		},
	}
	for msg, spec := range specs {
		t.Run(msg, func(t *testing.T) {
			interfaceRegistry := types.NewInterfaceRegistry()
			cdc := codec.NewProtoCodec(interfaceRegistry)

			getter := NewTypeSafeRowGetter(prefixKey, spec.srcModelType, cdc)
			var loadedObj testdata.TableModel

			err := getter(runtime.NewKVStoreService(key).OpenKVStore(testCtx.Ctx), spec.srcRowID, &loadedObj)
			if spec.expErr != nil {
				require.True(t, spec.expErr.Is(err), err)
				return
			}
			require.NoError(t, err)
			assert.Equal(t, spec.expObj, loadedObj)
		})
	}
}<|MERGE_RESOLUTION|>--- conflicted
+++ resolved
@@ -6,40 +6,30 @@
 
 	"github.com/stretchr/testify/assert"
 	"github.com/stretchr/testify/require"
-<<<<<<< HEAD
-=======
 
 	errorsmod "cosmossdk.io/errors"
 	"cosmossdk.io/store/prefix"
 	storetypes "cosmossdk.io/store/types"
->>>>>>> 4f445ed9
-
-	errorsmod "cosmossdk.io/errors"
-	storetypes "cosmossdk.io/store/types"
-	"cosmossdk.io/x/group/errors"
-	"cosmossdk.io/x/group/internal/orm/prefixstore"
 
 	"github.com/cosmos/cosmos-sdk/codec"
 	"github.com/cosmos/cosmos-sdk/codec/types"
-	"github.com/cosmos/cosmos-sdk/runtime"
-	"github.com/cosmos/cosmos-sdk/testutil"
 	"github.com/cosmos/cosmos-sdk/testutil/testdata"
 	sdkerrors "github.com/cosmos/cosmos-sdk/types/errors"
+	"github.com/cosmos/cosmos-sdk/x/group/errors"
 )
 
 func TestTypeSafeRowGetter(t *testing.T) {
-	key := storetypes.NewKVStoreKey("test")
-	testCtx := testutil.DefaultContextWithDB(t, key, storetypes.NewTransientStoreKey("transient_test"))
+	storeKey := storetypes.NewKVStoreKey("test")
+	ctx := NewMockContext()
 	prefixKey := [2]byte{0x2}
-	store := prefixstore.New(runtime.NewKVStoreService(key).OpenKVStore(testCtx.Ctx), prefixKey[:])
-
+	store := prefix.NewStore(ctx.KVStore(storeKey), prefixKey[:])
 	md := testdata.TableModel{
 		Id:   1,
 		Name: "some name",
 	}
 	bz, err := md.Marshal()
 	require.NoError(t, err)
-	require.NoError(t, store.Set(EncodeSequence(1), bz))
+	store.Set(EncodeSequence(1), bz)
 
 	specs := map[string]struct {
 		srcRowID     RowID
@@ -80,7 +70,7 @@
 			getter := NewTypeSafeRowGetter(prefixKey, spec.srcModelType, cdc)
 			var loadedObj testdata.TableModel
 
-			err := getter(runtime.NewKVStoreService(key).OpenKVStore(testCtx.Ctx), spec.srcRowID, &loadedObj)
+			err := getter(ctx.KVStore(storeKey), spec.srcRowID, &loadedObj)
 			if spec.expErr != nil {
 				require.True(t, spec.expErr.Is(err), err)
 				return

--- conflicted
+++ resolved
@@ -6,13 +6,15 @@
 	"google.golang.org/grpc/codes"
 	"google.golang.org/grpc/status"
 
-	"cosmossdk.io/collections"
 	"cosmossdk.io/errors"
-	"cosmossdk.io/x/distribution/types"
-
+	"cosmossdk.io/store/prefix"
+
+	"github.com/cosmos/cosmos-sdk/runtime"
 	sdk "github.com/cosmos/cosmos-sdk/types"
 	sdkerrors "github.com/cosmos/cosmos-sdk/types/errors"
 	"github.com/cosmos/cosmos-sdk/types/query"
+	"github.com/cosmos/cosmos-sdk/x/distribution/types"
+	stakingtypes "github.com/cosmos/cosmos-sdk/x/staking/types"
 )
 
 var _ types.QueryServer = Querier{}
@@ -26,11 +28,7 @@
 }
 
 // Params queries params of distribution module
-<<<<<<< HEAD
-func (k Querier) Params(ctx context.Context, req *types.QueryParamsRequest) (*types.QueryParamsResponse, error) {
-=======
 func (k Querier) Params(ctx context.Context, _ *types.QueryParamsRequest) (*types.QueryParamsResponse, error) {
->>>>>>> 4f445ed9
 	params, err := k.Keeper.Params.Get(ctx)
 	if err != nil {
 		return nil, err
@@ -86,19 +84,14 @@
 	}
 
 	// validator's commission
-	validatorCommission, err := k.ValidatorsAccumulatedCommission.Get(ctx, valAdr)
-	if err != nil && !errors.IsOf(err, collections.ErrNotFound) {
-		return nil, err
-	}
-
-	operatorAddr, err := k.addrCdc.BytesToString(delAdr)
+	validatorCommission, err := k.GetValidatorAccumulatedCommission(ctx, valAdr)
 	if err != nil {
 		return nil, err
 	}
 
 	return &types.QueryValidatorDistributionInfoResponse{
 		Commission:      validatorCommission.Commission,
-		OperatorAddress: operatorAddr,
+		OperatorAddress: delAdr.String(),
 		SelfBondRewards: rewards,
 	}, nil
 }
@@ -124,15 +117,11 @@
 	}
 
 	if validator == nil {
-<<<<<<< HEAD
-		return nil, errors.Wrap(types.ErrNoValidatorExists, req.ValidatorAddress)
-=======
 		return nil, errors.Wrapf(types.ErrNoValidatorExists, req.ValidatorAddress)
->>>>>>> 4f445ed9
-	}
-
-	rewards, err := k.Keeper.ValidatorOutstandingRewards.Get(ctx, valAdr)
-	if err != nil && !errors.IsOf(err, collections.ErrNotFound) {
+	}
+
+	rewards, err := k.GetValidatorOutstandingRewards(ctx, valAdr)
+	if err != nil {
 		return nil, err
 	}
 
@@ -160,14 +149,10 @@
 	}
 
 	if validator == nil {
-<<<<<<< HEAD
-		return nil, errors.Wrap(types.ErrNoValidatorExists, req.ValidatorAddress)
-=======
 		return nil, errors.Wrapf(types.ErrNoValidatorExists, req.ValidatorAddress)
->>>>>>> 4f445ed9
-	}
-	commission, err := k.ValidatorsAccumulatedCommission.Get(ctx, valAdr)
-	if err != nil && !errors.IsOf(err, collections.ErrNotFound) {
+	}
+	commission, err := k.GetValidatorAccumulatedCommission(ctx, valAdr)
+	if err != nil {
 		return nil, err
 	}
 
@@ -193,30 +178,28 @@
 		return nil, status.Errorf(codes.InvalidArgument, "invalid validator address")
 	}
 
-<<<<<<< HEAD
-	events, pageRes, err := query.CollectionFilteredPaginate(ctx, k.ValidatorSlashEvents, req.Pagination, func(key collections.Triple[sdk.ValAddress, uint64, uint64], ev types.ValidatorSlashEvent) (include bool, err error) {
-		if ev.ValidatorPeriod < req.StartingHeight || ev.ValidatorPeriod > req.EndingHeight {
-			return false, nil
-=======
 	store := runtime.KVStoreAdapter(k.storeService.OpenKVStore(ctx))
 	slashesStore := prefix.NewStore(store, types.GetValidatorSlashEventPrefix(valAddr))
 
 	events, pageRes, err := query.GenericFilteredPaginate(k.cdc, slashesStore, req.Pagination, func(key []byte, result *types.ValidatorSlashEvent) (*types.ValidatorSlashEvent, error) {
 		if result.ValidatorPeriod < req.StartingHeight || result.ValidatorPeriod > req.EndingHeight {
 			return nil, nil
->>>>>>> 4f445ed9
 		}
-		return true, nil
-	}, func(_ collections.Triple[sdk.ValAddress, uint64, uint64], value types.ValidatorSlashEvent) (types.ValidatorSlashEvent, error) {
-		return value, nil
-	},
-		query.WithCollectionPaginationTriplePrefix[sdk.ValAddress, uint64, uint64](valAddr),
-	)
-	if err != nil {
-		return nil, err
-	}
-
-	return &types.QueryValidatorSlashesResponse{Slashes: events, Pagination: pageRes}, nil
+
+		return result, nil
+	}, func() *types.ValidatorSlashEvent {
+		return &types.ValidatorSlashEvent{}
+	})
+	if err != nil {
+		return nil, err
+	}
+
+	slashes := []types.ValidatorSlashEvent{}
+	for _, event := range events {
+		slashes = append(slashes, *event)
+	}
+
+	return &types.QueryValidatorSlashesResponse{Slashes: slashes, Pagination: pageRes}, nil
 }
 
 // DelegationRewards the total rewards accrued by a delegation
@@ -247,7 +230,7 @@
 		return nil, errors.Wrap(types.ErrNoValidatorExists, req.ValidatorAddress)
 	}
 
-	delAdr, err := k.addrCdc.StringToBytes(req.DelegatorAddress)
+	delAdr, err := k.authKeeper.AddressCodec().StringToBytes(req.DelegatorAddress)
 	if err != nil {
 		return nil, err
 	}
@@ -273,11 +256,7 @@
 	return &types.QueryDelegationRewardsResponse{Rewards: rewards}, nil
 }
 
-<<<<<<< HEAD
-// DelegationTotalRewards the total rewards accrued by a each validator
-=======
 // DelegationTotalRewards the total rewards accrued by each validator
->>>>>>> 4f445ed9
 func (k Querier) DelegationTotalRewards(ctx context.Context, req *types.QueryDelegationTotalRewardsRequest) (*types.QueryDelegationTotalRewardsResponse, error) {
 	if req == nil {
 		return nil, status.Error(codes.InvalidArgument, "invalid request")
@@ -290,50 +269,32 @@
 	total := sdk.DecCoins{}
 	var delRewards []types.DelegationDelegatorReward
 
-	delAdr, err := k.addrCdc.StringToBytes(req.DelegatorAddress)
-	if err != nil {
-		return nil, err
-	}
-
-<<<<<<< HEAD
-	var iterErr error
-	err = k.stakingKeeper.IterateDelegations(
-		ctx, delAdr,
-		func(_ int64, del sdk.DelegationI) (stop bool) {
-			valAddr, err := k.stakingKeeper.ValidatorAddressCodec().StringToBytes(del.GetValidatorAddr())
-			if err != nil {
-				iterErr = err
-				return true
-=======
+	delAdr, err := k.authKeeper.AddressCodec().StringToBytes(req.DelegatorAddress)
+	if err != nil {
+		return nil, err
+	}
+
 	err = k.stakingKeeper.IterateDelegations(
 		ctx, delAdr,
 		func(_ int64, del stakingtypes.DelegationI) (stop bool) {
 			valAddr, err := k.stakingKeeper.ValidatorAddressCodec().StringToBytes(del.GetValidatorAddr())
 			if err != nil {
 				panic(err)
->>>>>>> 4f445ed9
 			}
 
 			val, err := k.stakingKeeper.Validator(ctx, valAddr)
 			if err != nil {
-<<<<<<< HEAD
-				iterErr = err
-				return true
-=======
 				panic(err)
->>>>>>> 4f445ed9
 			}
 
 			endingPeriod, err := k.IncrementValidatorPeriod(ctx, val)
 			if err != nil {
-				iterErr = err
-				return true
+				panic(err)
 			}
 
 			delReward, err := k.CalculateDelegationRewards(ctx, val, del, endingPeriod)
 			if err != nil {
-				iterErr = err
-				return true
+				panic(err)
 			}
 
 			delRewards = append(delRewards, types.NewDelegationDelegatorReward(del.GetValidatorAddr(), delReward))
@@ -341,12 +302,6 @@
 			return false
 		},
 	)
-<<<<<<< HEAD
-	if iterErr != nil {
-		return nil, iterErr
-	}
-=======
->>>>>>> 4f445ed9
 	if err != nil {
 		return nil, err
 	}
@@ -364,11 +319,7 @@
 		return nil, status.Error(codes.InvalidArgument, "empty delegator address")
 	}
 
-<<<<<<< HEAD
-	delAdr, err := k.addrCdc.StringToBytes(req.DelegatorAddress)
-=======
 	delAdr, err := k.authKeeper.AddressCodec().StringToBytes(req.DelegatorAddress)
->>>>>>> 4f445ed9
 	if err != nil {
 		return nil, err
 	}
@@ -376,11 +327,7 @@
 
 	err = k.stakingKeeper.IterateDelegations(
 		ctx, delAdr,
-<<<<<<< HEAD
-		func(_ int64, del sdk.DelegationI) (stop bool) {
-=======
 		func(_ int64, del stakingtypes.DelegationI) (stop bool) {
->>>>>>> 4f445ed9
 			validators = append(validators, del.GetValidatorAddr())
 			return false
 		},
@@ -401,7 +348,7 @@
 	if req.DelegatorAddress == "" {
 		return nil, status.Error(codes.InvalidArgument, "empty delegator address")
 	}
-	delAdr, err := k.addrCdc.StringToBytes(req.DelegatorAddress)
+	delAdr, err := k.authKeeper.AddressCodec().StringToBytes(req.DelegatorAddress)
 	if err != nil {
 		return nil, err
 	}
@@ -411,23 +358,10 @@
 		return nil, err
 	}
 
-	addr, err := k.addrCdc.BytesToString(withdrawAddr)
-	if err != nil {
-		return nil, err
-	}
-
-	return &types.QueryDelegatorWithdrawAddressResponse{WithdrawAddress: addr}, nil
-}
-
-// Deprecated: DO NOT USE
-// This method uses deprecated query request. Use CommunityPool from x/protocolpool module instead.
+	return &types.QueryDelegatorWithdrawAddressResponse{WithdrawAddress: withdrawAddr.String()}, nil
+}
+
 // CommunityPool queries the community pool coins
-<<<<<<< HEAD
-func (k Querier) CommunityPool(ctx context.Context, req *types.QueryCommunityPoolRequest) (*types.QueryCommunityPoolResponse, error) {
-	moduleAccount := k.authKeeper.GetModuleAccount(ctx, types.ProtocolPoolModuleName)
-	if moduleAccount == nil {
-		return nil, status.Error(codes.Internal, "protocolpool module account does not exist")
-=======
 func (k Querier) CommunityPool(ctx context.Context, _ *types.QueryCommunityPoolRequest) (*types.QueryCommunityPoolResponse, error) {
 	if k.HasExternalCommunityPool() {
 		return nil, errors.Wrapf(sdkerrors.ErrInvalidRequest, "external community pool is enabled - use the CommunityPool query exposed by the external community pool")
@@ -436,10 +370,7 @@
 	pool, err := k.FeePool.Get(ctx)
 	if err != nil {
 		return nil, err
->>>>>>> 4f445ed9
-	}
-
-	balances := k.bankKeeper.GetAllBalances(ctx, moduleAccount.GetAddress())
-
-	return &types.QueryCommunityPoolResponse{Pool: sdk.NewDecCoinsFromCoins(balances...)}, nil
+	}
+
+	return &types.QueryCommunityPoolResponse{Pool: pool.CommunityPool}, nil
 }
--- conflicted
+++ resolved
@@ -13,7 +13,7 @@
 	sdk "github.com/cosmos/cosmos-sdk/types"
 )
 
-const msgSend = "/cosmos.bank.v1beta1.MsgSend"
+const msgSend = "cosmos.bank.v1beta1.MsgSend"
 
 func TestAuthorizeCircuitBreaker(t *testing.T) {
 	ft := initFixture(t)
@@ -101,7 +101,6 @@
 
 	perms, err = ft.keeper.Permissions.Get(ft.ctx, add4)
 	require.ErrorIs(t, err, collections.ErrNotFound, "users have no perms by default")
-<<<<<<< HEAD
 
 	require.Equal(t, types.Permissions{Level: types.Permissions_LEVEL_NONE_UNSPECIFIED, LimitTypeUrls: nil}, perms, "users have no perms by default")
 
@@ -110,91 +109,6 @@
 	msg = &types.MsgAuthorizeCircuitBreaker{Granter: authority, Grantee: addresses[4], Permissions: &permis}
 	_, err = srv.AuthorizeCircuitBreaker(ft.ctx, msg)
 	require.NoError(t, err)
-}
-
-func TestAuthorizeCircuitBreakerWithPermissionValidation(t *testing.T) {
-	ft := initFixture(t)
-
-	srv := keeper.NewMsgServerImpl(ft.keeper)
-	authority, err := ft.ac.BytesToString(ft.mockAddr)
-	require.NoError(t, err)
-
-	// successfully add a new super admin with LimitTypeUrls not empty
-	adminPerms := types.Permissions{Level: types.Permissions_LEVEL_SUPER_ADMIN, LimitTypeUrls: []string{"cosmos.staking.v1beta1.MsgDelegate"}}
-	msg := &types.MsgAuthorizeCircuitBreaker{Granter: authority, Grantee: addresses[1], Permissions: &adminPerms}
-	_, err = srv.AuthorizeCircuitBreaker(ft.ctx, msg)
-	require.NoError(t, err)
-
-	add1, err := ft.ac.StringToBytes(addresses[1])
-	require.NoError(t, err)
-
-	perms, err := ft.keeper.Permissions.Get(ft.ctx, add1)
-	require.NoError(t, err)
-	// LimitTypeUrls should be empty
-	require.Equal(t, len(perms.LimitTypeUrls), 0)
-
-	// successfully add a new super user with LimitTypeUrls not empty
-	allmsgs := types.Permissions{Level: types.Permissions_LEVEL_ALL_MSGS, LimitTypeUrls: []string{"cosmos.staking.v1beta1.MsgDelegate"}}
-	msg = &types.MsgAuthorizeCircuitBreaker{Granter: authority, Grantee: addresses[2], Permissions: &allmsgs}
-	_, err = srv.AuthorizeCircuitBreaker(ft.ctx, msg)
-	require.NoError(t, err)
-	require.Equal(
-		t,
-		sdk.NewEvent(
-			"authorize_circuit_breaker",
-			sdk.NewAttribute("granter", authority),
-			sdk.NewAttribute("grantee", addresses[2]),
-			sdk.NewAttribute("permission", allmsgs.String()),
-		),
-		lastEvent(ft.ctx),
-	)
-
-	add2, err := ft.ac.StringToBytes(addresses[2])
-	require.NoError(t, err)
-
-	perms, err = ft.keeper.Permissions.Get(ft.ctx, add2)
-	require.NoError(t, err)
-
-	// LimitTypeUrls should be empty
-	require.Equal(t, len(perms.LimitTypeUrls), 0)
-
-	// grants user perms to Permissions_LEVEL_SOME_MSGS with empty LimitTypeUrls
-	somemsgs := types.Permissions{Level: types.Permissions_LEVEL_SOME_MSGS, LimitTypeUrls: []string{}}
-	msg = &types.MsgAuthorizeCircuitBreaker{Granter: authority, Grantee: addresses[3], Permissions: &somemsgs}
-=======
-
-	require.Equal(t, types.Permissions{Level: types.Permissions_LEVEL_NONE_UNSPECIFIED, LimitTypeUrls: nil}, perms, "users have no perms by default")
-
-	// admin tries grants another user permission SOME_MSGS with limited urls populated
-	permis := types.Permissions{Level: types.Permissions_LEVEL_SOME_MSGS, LimitTypeUrls: []string{msgSend}}
-	msg = &types.MsgAuthorizeCircuitBreaker{Granter: authority, Grantee: addresses[4], Permissions: &permis}
->>>>>>> 4f445ed9
-	_, err = srv.AuthorizeCircuitBreaker(ft.ctx, msg)
-	require.Error(t, err)
-
-	// grants user perms to Permissions_LEVEL_SOME_MSGS with empty LimitTypeUrls
-	permis := types.Permissions{Level: types.Permissions_LEVEL_SOME_MSGS, LimitTypeUrls: []string{"cosmos.staking.v1beta1.MsgDelegate", "/cosmos.gov.v1beta1.MsgDeposit", "cosmos.gov.v1beta1.MsgVote"}}
-	msg = &types.MsgAuthorizeCircuitBreaker{Granter: authority, Grantee: addresses[4], Permissions: &permis}
-	_, err = srv.AuthorizeCircuitBreaker(ft.ctx, msg)
-	require.NoError(t, err)
-	require.Equal(
-		t,
-		sdk.NewEvent(
-			"authorize_circuit_breaker",
-			sdk.NewAttribute("granter", authority),
-			sdk.NewAttribute("grantee", addresses[4]),
-			sdk.NewAttribute("permission", permis.String()),
-		),
-		lastEvent(ft.ctx),
-	)
-
-	add4, err := ft.ac.StringToBytes(addresses[4])
-	require.NoError(t, err)
-
-	perms, err = ft.keeper.Permissions.Get(ft.ctx, add4)
-	require.NoError(t, err)
-
-	require.Equal(t, []string{"/cosmos.staking.v1beta1.MsgDelegate", "/cosmos.gov.v1beta1.MsgDeposit", "/cosmos.gov.v1beta1.MsgVote"}, perms.LimitTypeUrls)
 }
 
 func TestTripCircuitBreaker(t *testing.T) {
@@ -244,11 +158,7 @@
 	require.NoError(t, err)
 
 	// try to trip the circuit breaker
-<<<<<<< HEAD
-	url2 = "/cosmos.staking.v1beta1.MsgDelegate"
-=======
 	url2 = "cosmos.staking.v1beta1.MsgDelegate"
->>>>>>> 4f445ed9
 	superTrip := &types.MsgTripCircuitBreaker{Authority: addresses[1], MsgTypeUrls: []string{url2}}
 	_, err = srv.TripCircuitBreaker(ft.ctx, superTrip)
 	require.NoError(t, err)
@@ -349,7 +259,7 @@
 	require.NoError(t, err)
 
 	//  trip the circuit breaker
-	url2 := "/cosmos.staking.v1beta1.MsgDelegate"
+	url2 := "cosmos.staking.v1beta1.MsgDelegate"
 	admintrip = &types.MsgTripCircuitBreaker{Authority: authority, MsgTypeUrls: []string{url2}}
 	_, err = srv.TripCircuitBreaker(ft.ctx, admintrip)
 	require.NoError(t, err)
@@ -369,11 +279,7 @@
 	)
 
 	// user tries to reset a message they dont have permission to reset
-<<<<<<< HEAD
-	url = "/cosmos.staking.v1beta1.MsgCreateValidator"
-=======
 	url = "cosmos.staking.v1beta1.MsgCreateValidator"
->>>>>>> 4f445ed9
 	// give restricted perms to a user
 	someMsgs := &types.Permissions{Level: types.Permissions_LEVEL_SOME_MSGS, LimitTypeUrls: []string{url2}}
 	msg = &types.MsgAuthorizeCircuitBreaker{Granter: authority, Grantee: addresses[2], Permissions: someMsgs}
@@ -420,11 +326,7 @@
 
 	// admin resets circuit breaker
 	url := msgSend
-<<<<<<< HEAD
-	url2 := "/the_only_message_acc2_can_trip_and_reset"
-=======
 	url2 := "the_only_message_acc2_can_trip_and_reset"
->>>>>>> 4f445ed9
 
 	// add acc2 as an authorized account for only url2
 	authmsg := &types.MsgAuthorizeCircuitBreaker{
@@ -470,78 +372,4 @@
 	allowed, err = ft.keeper.IsAllowed(ft.ctx, url2)
 	require.NoError(t, err)
 	require.True(t, allowed, "circuit breaker should be reset")
-<<<<<<< HEAD
-}
-
-func TestResetCircuitBreakerEmptyMsgs(t *testing.T) {
-	ft := initFixture(t)
-	authority, err := ft.ac.BytesToString(ft.mockAddr)
-	require.NoError(t, err)
-
-	srv := keeper.NewMsgServerImpl(ft.keeper)
-
-	// admin resets circuit breaker
-	url := msgSend
-	url2 := "/the_only_message_acc2_can_trip_and_reset"
-
-	// add acc2 as an authorized account for only url2
-	authmsg := &types.MsgAuthorizeCircuitBreaker{
-		Granter: authority,
-		Grantee: addresses[2],
-		Permissions: &types.Permissions{
-			Level:         types.Permissions_LEVEL_SOME_MSGS,
-			LimitTypeUrls: []string{url2},
-		},
-	}
-	_, err = srv.AuthorizeCircuitBreaker(ft.ctx, authmsg)
-	require.NoError(t, err)
-
-	// admin trips circuit breaker
-	admintrip := &types.MsgTripCircuitBreaker{Authority: authority, MsgTypeUrls: []string{url, url2}}
-	_, err = srv.TripCircuitBreaker(ft.ctx, admintrip)
-	require.NoError(t, err)
-
-	// sanity check, both messages should be tripped
-	allowed, err := ft.keeper.IsAllowed(ft.ctx, url)
-	require.NoError(t, err)
-	require.False(t, allowed, "circuit breaker should be tripped")
-
-	allowed, err = ft.keeper.IsAllowed(ft.ctx, url2)
-	require.NoError(t, err)
-	require.False(t, allowed, "circuit breaker should be tripped")
-
-	// now let's try to reset url using acc2 (should fail)
-	acc2Reset := &types.MsgResetCircuitBreaker{Authority: addresses[2], MsgTypeUrls: []string{url}}
-	_, err = srv.ResetCircuitBreaker(ft.ctx, acc2Reset)
-	require.Error(t, err)
-
-	// now let's try to reset url2 with an empty url using acc2 (should pass)
-	acc2Reset = &types.MsgResetCircuitBreaker{Authority: addresses[2], MsgTypeUrls: []string{}}
-	_, err = srv.ResetCircuitBreaker(ft.ctx, acc2Reset)
-	require.NoError(t, err)
-
-	// Only url2 should be reset, url should still be tripped
-	allowed, err = ft.keeper.IsAllowed(ft.ctx, url)
-	require.NoError(t, err)
-	require.False(t, allowed, "circuit breaker should be tripped")
-
-	allowed, err = ft.keeper.IsAllowed(ft.ctx, url2)
-	require.NoError(t, err)
-	require.True(t, allowed, "circuit breaker should be reset")
-
-	// now let's try to reset url with empty url using an authorized account (should pass)
-	authAccReset := &types.MsgResetCircuitBreaker{Authority: authority, MsgTypeUrls: []string{}}
-	_, err = srv.ResetCircuitBreaker(ft.ctx, authAccReset)
-	require.NoError(t, err)
-
-	// Both 2 url should be reset
-	allowed, err = ft.keeper.IsAllowed(ft.ctx, url)
-	require.NoError(t, err)
-	require.True(t, allowed, "circuit breaker should be reset")
-
-	allowed, err = ft.keeper.IsAllowed(ft.ctx, url2)
-	require.NoError(t, err)
-	require.True(t, allowed, "circuit breaker should be reset")
-=======
->>>>>>> 4f445ed9
 }
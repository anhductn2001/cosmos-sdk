--- conflicted
+++ resolved
@@ -6,13 +6,9 @@
     * [Testing](#testing)
     * [Pull Requests](#pull-requests)
     * [Pull Request Templates](#pull-request-templates)
-    * [Pull Request Accountability](#pull-request-accountability)
-        * [Owner](#owner)
-        * [Reviewer](#reviewer)
-        * [External Contributors](#external-contributors)
     * [Requesting Reviews](#requesting-reviews)
     * [Updating Documentation](#updating-documentation)
-    * [RFC & ADR](#rfc--adr)
+    * [RFC & ADR](#RFC & ADR)
 * [Dependencies](#dependencies)
     * [`go.work`](#gowork)
     * [`go.mod`](#gomod)
@@ -24,6 +20,9 @@
     * [Strategy Discovery](#strategy-discovery)
     * [Concept Approval](#concept-approval)
         * [Time Bound Period](#time-bound-period)
+        * [Approval Committee & Decision Making](#approval-committee--decision-making)
+        * [Committee Members](#committee-members)
+        * [Committee Criteria](#committee-criteria)
     * [Implementation & Release Approval](#implementation--release-approval)
 
 Thank you for considering making contributions to the Cosmos SDK and related repositories!
@@ -43,38 +42,34 @@
    1. Ensure that the proposal has been accepted.
    2. Ensure that nobody else has already begun working on this issue. If they have,
       make sure to contact them to collaborate.
-   3. If nobody has been assigned to the issue and you would like to work on it,
+   3. If nobody has been assigned for the issue and you would like to work on it,
       make a comment on the issue to inform the community of your intentions
       to begin work.
 5. To submit your work as a contribution to the repository follow standard GitHub best practices. See [pull request guideline](#pull-requests) below.
 
-**Note 1:** For very small or blatantly obvious problems, you are
+**Note:** For very small or blatantly obvious problems such as typos, you are
 not required to an open issue to submit a PR, but be aware that for more complex
 problems/features, if a PR is opened before an adequate design discussion has
 taken place in a GitHub issue, that PR runs a high likelihood of being rejected.
 
-**Note 2:** At this time, we will not be accepting contributions that only fix spelling
-or grammar errors in documentation, code or elsewhere. The repository has a nightly job that
-spell checks all files and will automatically open PRs for any spelling errors.
-
 ## Teams Dev Calls
 
-The Cosmos SDK has many stakeholders contributing and shaping the project. The Core SDK team is composed of Binary Builders & Zondax. Any long-term contributors and additional maintainers from other projects are welcome. We use self-organizing principles to coordinate and collaborate across organizations in structured "EPIC" that focus on specific problem domains or architectural components of the Cosmos SDK.
+The Cosmos SDK has many stakeholders contributing and shaping the project. The Core SDK team is composed of Interchain GmbH and Regen Network Development developers. Any long-term contributors and additional maintainers from other projects are welcome. We use self-organizing principles to coordinate and collaborate across organizations in structured "EPIC" that focus on specific problem domains or architectural components of the Cosmos SDK.
 
 The developers work in sprints, which are available in a [GitHub Project](https://github.com/orgs/cosmos/projects/26/views/22). The current EPICs are pinned at the top of the [issues list](https://github.com/cosmos/cosmos-sdk/issues).
 
-The important development announcements are shared on [Discord](https://discord.gg/interchain) in the `#dev-announcements` channel.
+The important development announcements are shared on [Discord](https://discord.com/invite/cosmosnetwork) in the `#dev-announcements` channel.
 
 To synchronize we have few major meetings:
 
-* Cosmos SDK Standup on Monday and Thursday at 14:00 UTC (limited participation to core devs).
-* Cosmos SDK Community Call on the second Thursday of the month at 13:00 UTC.
-
-If you would like to join one of the community call, then please request to join the [Cosmos SDK Google Group](https://groups.google.com/g/cosmos-sdk-community).
+* Cosmos SDK Sprint Review on Monday and Thursday at 14:00 UTC (limited participation to core devs).
+* Cosmos SDK Community Call on Thursday at 16:00 UTC.
+
+If you would like to join one of the community call, then please contact us on [Discord](https://discord.com/invite/cosmosnetwork) or reach out directly to Marko (@tac0turtle).
 
 ## Architecture Decision Records (ADR)
 
-When proposing an architecture decision for the Cosmos SDK, please start by opening an [issue](https://github.com/cosmos/cosmos-sdk/issues/new/choose). Once the proposal has been discussed and there is rough alignment on a high-level approach to the design, the [ADR creation process](https://github.com/cosmos/cosmos-sdk/blob/main/docs/architecture/PROCESS.md) can begin. We are following this process to ensure all involved parties are in agreement before any party begins coding the proposed implementation. If you would like to see examples of how these are written, please refer to the current [ADRs](https://github.com/cosmos/cosmos-sdk/tree/main/docs/architecture).
+When proposing an architecture decision for the Cosmos SDK, please start by opening an [issue](https://github.com/cosmos/cosmos-sdk/issues/new/choose) or a [discussion](https://github.com/cosmos/cosmos-sdk/discussions/new) with a summary of the proposal. Once the proposal has been discussed and there is rough alignment on a high-level approach to the design, the [ADR creation process](https://github.com/cosmos/cosmos-sdk/blob/main/docs/architecture/PROCESS.md) can begin. We are following this process to ensure all involved parties are in agreement before any party begins coding the proposed implementation. If you would like to see examples of how these are written, please refer to the current [ADRs](https://github.com/cosmos/cosmos-sdk/tree/main/docs/architecture).
 
 ## Development Procedure
 
@@ -122,72 +117,16 @@
 [Conventional Commits](https://www.conventionalcommits.org/en/v1.0.0/) specification.
 Additionally, each PR should only address a single issue.
 
-Pull requests are merged automatically using the automerge functionality of Github.
+Pull requests are merged automatically using [`A:automerge` action](https://mergify.io/features/auto-merge).
 
 NOTE: when merging, GitHub will squash commits and rebase on top of the main.
 
 ### Pull Request Templates
 
-There are three PR templates. The [default template](./.github/PULL_REQUEST_TEMPLATE.md) is used for PR types such as `fix`, `feat`,`docs`, and `refactor`, among others. These are just a few examples. For more details, please refer to the default template.
-
-### Pull Request Accountability
-
-#### Owner
-
-The pull request owner is responsible for ensuring that the PR is ready for review and merging after reviews are delivered. This includes:
-
-* Ensuring that the PR is up to date with the latest changes in the main branch.
-* Ensuring that the PR passes all checks.
-* Ensuring that the PR has a clear description of the changes.
-* Ensuring that the PR has a clear description of the testing strategy.
-* Ensuring that the PR has a clear description of the impact of the changes.
-* Ensuring that the PR has a clear description of the risks associated with the changes.
-* Ensuring that the PR has a clear description of the next steps.
-* Ensuring that the PR has a clear description of the dependencies.
-
-The pull request owner is responsible for assigning reviewers on the team, responding to feedback, and ensuring that the PR is merged in a timely manner. If a PR is reviewed, but an approval is not given by the reviewer the pull request owner is responsible for addressing the feedback, ensuring that the PR is ready for review again and notifying the reviewers that the PR is ready for review. 
-
-Once approvals have been given by the reviewer(s) it is the responsibility of the pull request owner to merge the PR.
-
-#### Reviewer
-
-Reviewers or other contributors should not merge main into the PR unless discussed with the pull request owner and ownership has been transferred.
-
-The reviewer is responsible for ensuring that the PR meets the following criteria:
-
-##### Code Quality
-
-* *Readability*: Ensure the code is easy to read and understand. Check for clear and concise variable names, appropriate comments, and overall readability.
-* *Coding Standards*: Verify adherence to the team’s coding standards and style guides. This includes indentation, spacing, naming conventions, and file organization.
-* *Code Structure*: Check for proper use of functions, classes, and modules. Ensure the code is organized logically and is modular.
-* *Complexity*: Look for complex code that could be simplified. Ensure there are no nested loops.
-
-##### Functionality
-
-* *Correctness*: Verify that the code performs the intended function correctly. Check the logic and ensure that edge cases are handled.
-* *Bug Fixes*: Ensure any reported bugs are adequately addressed. Verify that the fixes resolve the issues without introducing new bugs.
-* *Feature Implementation*: Confirm that new features are implemented as specified in the requirements or user stories.
-
-##### Testing
-
-* *Test Coverage*: Check that there are sufficient unit tests, integration tests and E2E tests for the new code. Ensure tests cover both normal and edge cases.
-* *Test Quality*: Review the quality of the tests. Ensure they are meaningful and not just checking trivial cases.
-* *Passing Tests*: Verify that all tests pass, including any new tests added with the PR.
-
-##### Documentation
-
-* *Code* Comments: Ensure there are comments explaining non-obvious parts of the code.
-* *API Documentation*: Verify that any new or modified public methods, classes, or modules are properly documented.
-* *User Documentation*: Check for updates to user documentation, if the PR includes changes that affect the user experience.
-
-##### Performance
-
-* *Efficiency*: Ensure the code performs efficiently and does not introduce performance bottlenecks.
-* *Resource Usage*: Check for appropriate use of resources, such as memory and CPU. Ensure there are no memory leaks or excessive resource consumption.
-
-### External Contributors
-
-External contributors can not manage getting reviewers and assigning reviewers to PRs. When an external contribution requires reviewers, they will be assigned in the team meeting or adhoc based on current workloads. One of the reviewers will be assigned the owner of the PR and will be responsible for ensuring the PR is ready for review and merging after reviews are delivered. The owner has the right to overtake the contribution if the external contributor is not responsive or the PR is not moving forward.
+There are three PR templates. The [default template](./.github/PULL_REQUEST_TEMPLATE.md) is for types `fix`, `feat`, and `refactor`. We also have a [docs template](./.github/PULL_REQUEST_TEMPLATE/docs.md) for documentation changes and an [other template](./.github/PULL_REQUEST_TEMPLATE/other.md) for changes that do not affect production code. When previewing a PR before it has been opened, you can change the template by adding one of the following parameters to the url:
+
+* `template=docs.md`
+* `template=other.md`
 
 ### Requesting Reviews
 
@@ -200,7 +139,7 @@
 Codeowners are marked automatically as the reviewers.
 
 All PRs require at least two review approvals before they can be merged (one review might be acceptable in
-the case of minor changes to docs changes that do not affect production code). Each PR template has a reviewers checklist that must be completed before the PR can be merged. Each reviewer is responsible
+the case of minor changes to [docs](./.github/PULL_REQUEST_TEMPLATE/docs.md) or [other](./.github/PULL_REQUEST_TEMPLATE/other.md) changes that do not affect production code). Each PR template has a reviewers checklist that must be completed before the PR can be merged. Each reviewer is responsible
 for all checked items unless they have indicated otherwise by leaving their handle next to specific
 items. In addition, use the following review explanations:
 
@@ -215,7 +154,6 @@
 * If you sat down with the PR submitter and did a pairing review, add this information in the `Approval` or your PR comments.
 * If you are only making "surface level" reviews, submit notes as a `comment` review.
 
-
 ### Updating Documentation
 
 If you open a PR on the Cosmos SDK, it is mandatory to update the relevant documentation in `/docs`.
@@ -230,13 +168,13 @@
 
 Within the Cosmos SDK we have two forms of documenting decisions, Request For Comment (RFC) & Architecture Design Record (ADR). They perform two different functions. The process for assessing if something needs an RFC is located in the respective folders: 
 
-* [RFC Process](./docs/rfc/PROCESS.md)
-* [ADR Process](./docs/architecture/PROCESS.md) 
+* [RFC Process](./docs/rfc/process.md)
+* [ADR Process](./docs/adr/process.md) 
 
 
 ## Dependencies
 
-We use [Go Modules](https://go.dev/wiki/Modules) to manage
+We use [Go Modules](https://github.com/golang/go/wiki/Modules) to manage
 dependency versions.
 
 The main branch of every Cosmos repository should just build with `go get`,
@@ -251,27 +189,16 @@
 When extracting a package to its own go modules, some extra steps are required, for keeping our CI checks and Dev UX:
 
 * Add a CHANGELOG.md / README.md under the new package folder
-<<<<<<< HEAD
-* Add the package in [`labeler.yml`](./.github/pr_labeler.yml)
-* Add the package in [`go.work.example`](./go.work.example)
-* Add weekly dependabot checks (see [dependabot.yml](./.github/dependabot.yml))
-* Add tests to github workflow [test.yml](.github/workflows/test.yml) (under submodules)
-* Configure SonarCloud
-    * Add `sonar-projects.properties` (see math [sonar-project.properties](./math/sonar-project.properties) for example)
-    * Add a GitHub Workflow entry for running the scans (see [test.yml](.github/workflows/test.yml))
-    * Ask the team to add the project to SonarCloud
-=======
 * Add the package in [`labeler.yml`](./.github/labeler.yml)
 * Add weekly dependabot checks (see [dependabot.yml](./.github/dependabot.yml))
 * Add tests to github workflow [test.yml](.github/workflows/test.yml) (under submodules)
->>>>>>> 4f445ed9
 * (optional) Configure a `cosmossdk.io` vanity url by submitting a PR to [cosmos/vanity](https://github.com/cosmos/vanity).
 
 ## Protobuf
 
-We use [Protocol Buffers](https://protobuf.dev) along with [gogoproto](https://github.com/cosmos/gogoproto) to generate code for use in Cosmos SDK.
-
-For deterministic behavior around Protobuf tooling, everything is containerized using Docker. Make sure to have Docker installed on your machine, or head to [Docker's website](https://docs.docker.com/get-started/get-docker/) to install it.
+We use [Protocol Buffers](https://developers.google.com/protocol-buffers) along with [gogoproto](https://github.com/cosmos/gogoproto) to generate code for use in Cosmos SDK.
+
+For deterministic behavior around Protobuf tooling, everything is containerized using Docker. Make sure to have Docker installed on your machine, or head to [Docker's website](https://docs.docker.com/get-docker/) to install it.
 
 For formatting code in `.proto` files, you can run `make proto-format` command.
 
@@ -299,7 +226,7 @@
 
 User-facing repos should adhere to the trunk based development branching model: https://trunkbaseddevelopment.com. User branches should start with a user name, example: `{moniker}/{issue#}-branch-name`.
 
-The Cosmos SDK repository is a [multi Go module](https://go.dev/wiki/Modules#is-it-possible-to-add-a-module-to-a-multi-module-repository) repository. It means that we have more than one Go module in a single repository.
+The Cosmos SDK repository is a [multi Go module](https://github.com/golang/go/wiki/Modules#is-it-possible-to-add-a-module-to-a-multi-module-repository) repository. It means that we have more than one Go module in a single repository.
 
 The Cosmos SDK utilizes [semantic versioning](https://semver.org/).
 
@@ -319,11 +246,11 @@
 
 Several different kinds of privileges may be granted however most common
 privileges to be granted are merge rights to either part of, or the entirety of the
-code base (through the GitHub `CODEOWNERS` file). The onboarding process for
+code base (through the GitHub `CODEOWNERS` file). The on-boarding process for
 new code owners is as follows: On a bi-monthly basis (or more frequently if
 agreeable) all the existing code owners will privately convene to discuss
 potential new candidates as well as the potential for existing code-owners to
-exit or "pass on the torch". This private meeting is to be held as a
+exit or "pass on the torch". This private meeting is to be a held as a
 phone/video meeting.
 
 Subsequently after the meeting, and pending final approval from the ICF,
@@ -377,12 +304,43 @@
 in current state (`Draft` or `Proposed`), with its contents updated to summarize
 the current state of its discussion.
 
-If an ADR is taking longer than 4 weeks to reach a final conclusion, there should be a synchronous meeting with reviewers and all stake holders
+If an ADR is taking longer than 4 weeks to reach a final conclusion, the **Concept Approval Committee**
+should convene to rectify the situation by either:
 
 * unanimously setting a new time bound period for this ADR
 * making changes to the Concept Approval Process (as outlined here)
 * making changes to the members of the Concept Approval Committee
 
+#### Approval Committee & Decision Making
+
+In absence of general consensus, decision making requires 1/2 vote from the two members
+of the **Concept Approval Committee**.
+
+#### Committee Members
+
+* Core Members: **Aaron** (Regen), **Bez** (IG)
+
+#### Committee Criteria
+
+Members must:
+
+* Participate in all or almost all ADR discussions, both on GitHub as well as in bi-weekly Architecture Review
+  meetings
+* Be active contributors to the Cosmos SDK, and furthermore should be continuously making substantial contributions
+  to the project's codebase, review process, documentation and ADRs
+* Have stake in the Cosmos SDK project, represented by:
+    * Being a client / user of the Comsos SDK
+    * "[giving back](https://www.debian.org/social_contract)" to the software
+* Delegate representation in case of vacation or absence
+
+Code owners need to maintain participation in the process, ideally as members of **Concept Approval Committee**
+members, but at the very least as active participants in ADR discussions
+
+Removal criteria:
+
+* Missing 3 meetings results in ICF evaluating whether the member should be removed / replaced
+* Violation of Code of Conduct
+
 ### Implementation & Release Approval
 
 The following process should be adhered to both for implementation PRs corresponding to ADRs, as

--- conflicted
+++ resolved
@@ -1,23 +1,20 @@
 package types
 
 import (
-	"context"
+	context "context"
 
-<<<<<<< HEAD
-	st "cosmossdk.io/api/cosmos/staking/v1beta1"
-=======
->>>>>>> 4f445ed9
 	"cosmossdk.io/core/address"
 	"cosmossdk.io/math"
-	stakingtypes "cosmossdk.io/x/staking/types"
 
 	sdk "github.com/cosmos/cosmos-sdk/types"
+	paramtypes "github.com/cosmos/cosmos-sdk/x/params/types"
+	stakingtypes "github.com/cosmos/cosmos-sdk/x/staking/types"
 )
 
 // AccountKeeper expected account keeper
 type AccountKeeper interface {
-	AddressCodec() address.Codec
 	GetAccount(ctx context.Context, addr sdk.AccAddress) sdk.AccountI
+	IterateAccounts(ctx context.Context, process func(sdk.AccountI) (stop bool))
 }
 
 // BankKeeper defines the expected interface needed to retrieve account balances.
@@ -28,22 +25,21 @@
 	SpendableCoins(ctx context.Context, addr sdk.AccAddress) sdk.Coins
 }
 
+// ParamSubspace defines the expected Subspace interfacace
+type ParamSubspace interface {
+	HasKeyTable() bool
+	WithKeyTable(table paramtypes.KeyTable) paramtypes.Subspace
+	Get(ctx sdk.Context, key []byte, ptr interface{})
+	GetParamSet(ctx sdk.Context, ps paramtypes.ParamSet)
+	SetParamSet(ctx sdk.Context, ps paramtypes.ParamSet)
+}
+
 // StakingKeeper expected staking keeper
 type StakingKeeper interface {
 	ValidatorAddressCodec() address.Codec
 	ConsensusAddressCodec() address.Codec
 	// iterate through validators by operator address, execute func for each validator
 	IterateValidators(context.Context,
-<<<<<<< HEAD
-		func(index int64, validator sdk.ValidatorI) (stop bool)) error
-
-	Validator(context.Context, sdk.ValAddress) (sdk.ValidatorI, error)            // get a particular validator by operator address
-	ValidatorByConsAddr(context.Context, sdk.ConsAddress) (sdk.ValidatorI, error) // get a particular validator by consensus address
-
-	// slash the validator and delegators of the validator, specifying offense height, offense power, and slash fraction
-	Slash(context.Context, sdk.ConsAddress, int64, int64, math.LegacyDec) (math.Int, error)
-	SlashWithInfractionReason(context.Context, sdk.ConsAddress, int64, int64, math.LegacyDec, st.Infraction) (math.Int, error)
-=======
 		func(index int64, validator stakingtypes.ValidatorI) (stop bool)) error
 
 	Validator(context.Context, sdk.ValAddress) (stakingtypes.ValidatorI, error)            // get a particular validator by operator address
@@ -52,17 +48,12 @@
 	// slash the validator and delegators of the validator, specifying offense height, offense power, and slash fraction
 	Slash(context.Context, sdk.ConsAddress, int64, int64, math.LegacyDec) (math.Int, error)
 	SlashWithInfractionReason(context.Context, sdk.ConsAddress, int64, int64, math.LegacyDec, stakingtypes.Infraction) (math.Int, error)
->>>>>>> 4f445ed9
 	Jail(context.Context, sdk.ConsAddress) error   // jail a validator
 	Unjail(context.Context, sdk.ConsAddress) error // unjail a validator
 
 	// Delegation allows for getting a particular delegation for a given validator
 	// and delegator outside the scope of the staking module.
-<<<<<<< HEAD
-	Delegation(context.Context, sdk.AccAddress, sdk.ValAddress) (sdk.DelegationI, error)
-=======
 	Delegation(context.Context, sdk.AccAddress, sdk.ValAddress) (stakingtypes.DelegationI, error)
->>>>>>> 4f445ed9
 	GetAllValidators(ctx context.Context) ([]stakingtypes.Validator, error)
 
 	// MaxValidators returns the maximum amount of bonded validators
@@ -70,13 +61,6 @@
 
 	// IsValidatorJailed returns if the validator is jailed.
 	IsValidatorJailed(ctx context.Context, addr sdk.ConsAddress) (bool, error)
-<<<<<<< HEAD
-
-	// ValidatorIdentifier maps the new cons key to previous cons key (which is the address before the rotation).
-	// (that is: newConsKey -> oldConsKey)
-	ValidatorIdentifier(context.Context, sdk.ConsAddress) (sdk.ConsAddress, error)
-=======
->>>>>>> 4f445ed9
 }
 
 // StakingHooks event hooks for staking validator object (noalias)

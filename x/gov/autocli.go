--- conflicted
+++ resolved
@@ -18,21 +18,10 @@
 				{
 					RpcMethod: "Params",
 					Use:       "params",
-<<<<<<< HEAD
-					Short:     "Query the parameters of the governance module",
-				},
-				{
-					RpcMethod: "MessageBasedParams",
-					Use:       "params-by-msg-url <msg-url>",
-					Short:     "Query the governance parameters of specific message",
-					PositionalArgs: []*autocliv1.PositionalArgDescriptor{
-						{ProtoField: "msg_url"},
-=======
 					Short:     "Query the parameters of the governance process",
 					Long:      "Query the parameters of the governance process. Specify specific param types (voting|tallying|deposit) to filter results.",
 					PositionalArgs: []*autocliv1.PositionalArgDescriptor{
 						{ProtoField: "params_type", Optional: true},
->>>>>>> 4f445ed9
 					},
 				},
 				{
@@ -43,11 +32,7 @@
 				},
 				{
 					RpcMethod: "Proposal",
-<<<<<<< HEAD
-					Use:       "proposal <proposal-id>",
-=======
 					Use:       "proposal [proposal-id]",
->>>>>>> 4f445ed9
 					Alias:     []string{"proposer"},
 					Short:     "Query details of a single proposal",
 					Example:   fmt.Sprintf("%s query gov proposal 1", version.AppName),
@@ -57,11 +42,7 @@
 				},
 				{
 					RpcMethod: "Vote",
-<<<<<<< HEAD
-					Use:       "vote <proposal-id> <voter-addr>",
-=======
 					Use:       "vote [proposal-id] [voter-addr]",
->>>>>>> 4f445ed9
 					Short:     "Query details of a single vote",
 					Example:   fmt.Sprintf("%s query gov vote 1 cosmos1...", version.AppName),
 					PositionalArgs: []*autocliv1.PositionalArgDescriptor{
@@ -71,11 +52,7 @@
 				},
 				{
 					RpcMethod: "Votes",
-<<<<<<< HEAD
-					Use:       "votes <proposal-id>",
-=======
 					Use:       "votes [proposal-id]",
->>>>>>> 4f445ed9
 					Short:     "Query votes of a single proposal",
 					Example:   fmt.Sprintf("%s query gov votes 1", version.AppName),
 					PositionalArgs: []*autocliv1.PositionalArgDescriptor{
@@ -84,11 +61,7 @@
 				},
 				{
 					RpcMethod: "Deposit",
-<<<<<<< HEAD
-					Use:       "deposit <proposal-id> <depositor-addr>",
-=======
 					Use:       "deposit [proposal-id] [depositer-addr]",
->>>>>>> 4f445ed9
 					Short:     "Query details of a deposit",
 					PositionalArgs: []*autocliv1.PositionalArgDescriptor{
 						{ProtoField: "proposal_id"},
@@ -97,11 +70,7 @@
 				},
 				{
 					RpcMethod: "Deposits",
-<<<<<<< HEAD
-					Use:       "deposits <proposal-id>",
-=======
 					Use:       "deposits [proposal-id]",
->>>>>>> 4f445ed9
 					Short:     "Query deposits on a proposal",
 					PositionalArgs: []*autocliv1.PositionalArgDescriptor{
 						{ProtoField: "proposal_id"},
@@ -109,11 +78,7 @@
 				},
 				{
 					RpcMethod: "TallyResult",
-<<<<<<< HEAD
-					Use:       "tally <proposal-id>",
-=======
 					Use:       "tally [proposal-id]",
->>>>>>> 4f445ed9
 					Short:     "Query the tally of a proposal vote",
 					Example:   fmt.Sprintf("%s query gov tally 1", version.AppName),
 					PositionalArgs: []*autocliv1.PositionalArgDescriptor{
@@ -133,11 +98,7 @@
 			RpcCommandOptions: []*autocliv1.RpcCommandOptions{
 				{
 					RpcMethod: "Deposit",
-<<<<<<< HEAD
-					Use:       "deposit <proposal-id> <deposit>",
-=======
 					Use:       "deposit [proposal-id] [deposit]",
->>>>>>> 4f445ed9
 					Short:     "Deposit tokens for an active proposal",
 					Long:      fmt.Sprintf(`Submit a deposit for an active proposal. You can find the proposal-id by running "%s query gov proposals"`, version.AppName),
 					Example:   fmt.Sprintf(`$ %s tx gov deposit 1 10stake --from mykey`, version.AppName),
@@ -148,11 +109,7 @@
 				},
 				{
 					RpcMethod: "CancelProposal",
-<<<<<<< HEAD
-					Use:       "cancel-proposal <proposal-id>",
-=======
 					Use:       "cancel-proposal [proposal-id]",
->>>>>>> 4f445ed9
 					Short:     "Cancel governance proposal before the voting period ends. Must be signed by the proposal creator.",
 					Example:   fmt.Sprintf(`$ %s tx gov cancel-proposal 1 --from mykey`, version.AppName),
 					PositionalArgs: []*autocliv1.PositionalArgDescriptor{
@@ -161,11 +118,7 @@
 				},
 				{
 					RpcMethod: "Vote",
-<<<<<<< HEAD
-					Use:       "vote <proposal-id> <option>",
-=======
 					Use:       "vote [proposal-id] [option]",
->>>>>>> 4f445ed9
 					Short:     "Vote for an active proposal, options: yes/no/no-with-veto/abstain",
 					Long:      fmt.Sprintf(`Submit a vote for an active proposal. Use the --metadata to optionally give a reason. You can find the proposal-id by running "%s query gov proposals"`, version.AppName),
 					Example:   fmt.Sprintf("$ %s tx gov vote 1 yes --from mykey", version.AppName),
@@ -178,35 +131,11 @@
 					},
 				},
 				{
-<<<<<<< HEAD
-					RpcMethod:      "UpdateParams",
-					Use:            "update-params-proposal <params>",
-					Short:          "Submit a proposal to update gov module params. Note: the entire params must be provided.",
-					Long:           fmt.Sprintf("Submit a proposal to update gov module params. Note: the entire params must be provided.\n See the fields to fill in by running `%s query gov params --output json`", version.AppName),
-					Example:        fmt.Sprintf(`%s tx gov update-params-proposal '{ params }'`, version.AppName),
-					PositionalArgs: []*autocliv1.PositionalArgDescriptor{{ProtoField: "params"}},
-					GovProposal:    true,
-				},
-				{
-					RpcMethod: "UpdateMessageParams",
-					Use:       "update-msg-params-proposal <msg-url> <msg-params>",
-					Short:     "Submit a proposal to update gov module message params. Note: the entire params must be provided.",
-					Example:   fmt.Sprintf(`%s tx gov update-msg-params-proposal [msg-url]'{ params }'`, version.AppName),
-					PositionalArgs: []*autocliv1.PositionalArgDescriptor{
-						{ProtoField: "msg_url"},
-						{ProtoField: "params"},
-					},
-					GovProposal: true,
-				},
-			},
-			EnhanceCustomCommand: true, // We still have manual commands in gov that we want to keep
-=======
 					RpcMethod: "UpdateParams",
 					Skip:      true, // skipped because authority gated
 				},
 			},
 			EnhanceCustomCommand: false, // use custom commands only until v0.51
->>>>>>> 4f445ed9
 		},
 	}
 }
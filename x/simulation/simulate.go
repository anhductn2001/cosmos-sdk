--- conflicted
+++ resolved
@@ -4,26 +4,14 @@
 	"bytes"
 	"encoding/binary"
 	"encoding/hex"
-<<<<<<< HEAD
-	"errors"
 	"fmt"
 	"io"
 	"math/rand"
-	"slices"
-=======
-	"fmt"
-	"io"
-	"math/rand"
->>>>>>> 4f445ed9
 	"testing"
 	"time"
 
 	abci "github.com/cometbft/cometbft/abci/types"
-	cmtproto "github.com/cometbft/cometbft/api/cometbft/types/v1"
-
-	"cosmossdk.io/core/address"
-	"cosmossdk.io/core/header"
-	corelog "cosmossdk.io/core/log"
+	cmtproto "github.com/cometbft/cometbft/proto/tendermint/types"
 
 	"cosmossdk.io/core/header"
 	"cosmossdk.io/log"
@@ -31,7 +19,7 @@
 	"github.com/cosmos/cosmos-sdk/baseapp"
 	"github.com/cosmos/cosmos-sdk/codec"
 	sdk "github.com/cosmos/cosmos-sdk/types"
-	simtypes "github.com/cosmos/cosmos-sdk/types/simulation"
+	"github.com/cosmos/cosmos-sdk/types/simulation"
 )
 
 const AverageBlockTime = 6 * time.Second
@@ -40,33 +28,23 @@
 func initChain(
 	r *rand.Rand,
 	params Params,
-	accounts []simtypes.Account,
+	accounts []simulation.Account,
 	app *baseapp.BaseApp,
-	appStateFn simtypes.AppStateFn,
-	config simtypes.Config,
+	appStateFn simulation.AppStateFn,
+	config simulation.Config,
 	cdc codec.JSONCodec,
-<<<<<<< HEAD
-) (mockValidators, time.Time, []simtypes.Account, string) {
-=======
 ) (mockValidators, time.Time, []simulation.Account, string) {
->>>>>>> 4f445ed9
 	blockMaxGas := int64(-1)
 	if config.BlockMaxGas > 0 {
 		blockMaxGas = config.BlockMaxGas
 	}
 	appState, accounts, chainID, genesisTimestamp := appStateFn(r, accounts, config)
-<<<<<<< HEAD
-	consensusParams := RandomConsensusParams(r, appState, cdc, blockMaxGas)
-	req := abci.InitChainRequest{
-=======
 	consensusParams := randomConsensusParams(r, appState, cdc, blockMaxGas)
 	req := abci.RequestInitChain{
->>>>>>> 4f445ed9
 		AppStateBytes:   appState,
 		ChainId:         chainID,
 		ConsensusParams: consensusParams,
 		Time:            genesisTimestamp,
-		InitialHeight:   int64(config.InitialBlockHeight),
 	}
 	res, err := app.InitChain(&req)
 	if err != nil {
@@ -81,49 +59,14 @@
 // operations, testing the provided invariants, but using the provided config.Seed.
 func SimulateFromSeed(
 	tb testing.TB,
-	logger corelog.Logger,
 	w io.Writer,
 	app *baseapp.BaseApp,
-	appStateFn simtypes.AppStateFn,
-	randAccFn simtypes.RandomAccountFn,
+	appStateFn simulation.AppStateFn,
+	randAccFn simulation.RandomAccountFn,
 	ops WeightedOperations,
 	blockedAddrs map[string]bool,
-	config simtypes.Config,
+	config simulation.Config,
 	cdc codec.JSONCodec,
-	addressCodec address.Codec,
-) (exportedParams Params, accs []simtypes.Account, err error) {
-	tb.Helper()
-	mode, _, _ := getTestingMode(tb)
-	return SimulateFromSeedX(tb, logger, w, app, appStateFn, randAccFn, ops, blockedAddrs, config, cdc, NewLogWriter(mode))
-}
-
-// SimulateFromSeedX tests an application by running the provided
-// operations, testing the provided invariants, but using the provided config.Seed.
-func SimulateFromSeedX(
-	tb testing.TB,
-	logger corelog.Logger,
-	w io.Writer,
-	app *baseapp.BaseApp,
-	appStateFn simtypes.AppStateFn,
-	randAccFn simtypes.RandomAccountFn,
-	ops WeightedOperations,
-	blockedAddrs map[string]bool,
-	config simtypes.Config,
-	cdc codec.JSONCodec,
-<<<<<<< HEAD
-	logWriter LogWriter,
-) (exportedParams Params, accs []simtypes.Account, err error) {
-	tb.Helper()
-	defer func() {
-		if err != nil {
-			logWriter.PrintLogs()
-		}
-	}()
-	// in case we have to end early, don't os.Exit so that we can run cleanup code.
-	testingMode, _, b := getTestingMode(tb)
-
-	r := rand.New(NewByteSource(config.FuzzSeed, config.Seed))
-=======
 ) (stopEarly bool, exportedParams Params, err error) {
 	tb.Helper()
 	mode, _, _ := getTestingMode(tb)
@@ -151,7 +94,6 @@
 	testingMode, _, b := getTestingMode(tb)
 
 	r := rand.New(newByteSource(config.FuzzSeed, config.Seed))
->>>>>>> 4f445ed9
 	params := RandomParams(r)
 
 	startTime := time.Now()
@@ -168,19 +110,21 @@
 	// At least 2 accounts must be added here, otherwise when executing SimulateMsgSend
 	// two accounts will be selected to meet the conditions from != to and it will fall into an infinite loop.
 	if len(accs) <= 1 {
-<<<<<<< HEAD
-		return params, accs, errors.New("at least two genesis accounts are required")
-=======
 		return params, accs, fmt.Errorf("at least two genesis accounts are required")
->>>>>>> 4f445ed9
 	}
 
 	config.ChainID = chainID
 
 	// remove module account address if they exist in accs
-	accs = slices.DeleteFunc(accs, func(acc simtypes.Account) bool {
-		return blockedAddrs[acc.AddressBech32]
-	})
+	var tmpAccs []simulation.Account
+
+	for _, acc := range accs {
+		if !blockedAddrs[acc.Address.String()] {
+			tmpAccs = append(tmpAccs, acc)
+		}
+	}
+
+	accs = tmpAccs
 	nextValidators := validators
 	if len(nextValidators) == 0 {
 		tb.Skip("skipping: empty validator set in genesis")
@@ -190,7 +134,7 @@
 	var (
 		pastTimes          []time.Time
 		pastVoteInfos      [][]abci.VoteInfo
-		timeOperationQueue []simtypes.FutureOperation
+		timeOperationQueue []simulation.FutureOperation
 
 		blockHeight     = int64(config.InitialBlockHeight)
 		proposerAddress = validators.randomProposer(r)
@@ -220,7 +164,7 @@
 		eventStats.Tally,
 		ops,
 		operationQueue,
-		&timeOperationQueue,
+		timeOperationQueue,
 		logWriter,
 		config,
 	)
@@ -243,19 +187,12 @@
 		exportedParams = params
 	}
 
-<<<<<<< HEAD
-	if _, err := app.FinalizeBlock(finalizeBlockReq); err != nil {
-		return params, accs, fmt.Errorf("block finalization failed at height %d: %+w", blockHeight, err)
-	}
-
-=======
->>>>>>> 4f445ed9
 	for blockHeight < int64(config.NumBlocks+config.InitialBlockHeight) {
 		pastTimes = append(pastTimes, blockTime)
 		pastVoteInfos = append(pastVoteInfos, finalizeBlockReq.DecidedLastCommit.Votes)
 
 		// Run the BeginBlock handler
-		logWriter.AddEntry(BeginBlockEntry(blockTime, blockHeight))
+		logWriter.AddEntry(BeginBlockEntry(blockHeight))
 
 		res, err := app.FinalizeBlock(finalizeBlockReq)
 		if err != nil {
@@ -278,20 +215,15 @@
 			tb, operationQueue, blockTime, int(blockHeight), r, app, ctx, accs, logWriter,
 			eventStats.Tally, config.Lean, config.ChainID,
 		)
-<<<<<<< HEAD
-		numQueuedTimeOpsRan, timeFutureOps := runQueuedTimeOperations(tb,
-			&timeOperationQueue, int(blockHeight), blockTime,
-=======
 
 		numQueuedTimeOpsRan, timeFutureOps := runQueuedTimeOperations(tb,
 			timeOperationQueue, int(blockHeight), blockTime,
->>>>>>> 4f445ed9
 			r, app, ctx, accs, logWriter, eventStats.Tally,
 			config.Lean, config.ChainID,
 		)
 
 		futureOps = append(futureOps, timeFutureOps...)
-		queueOperations(operationQueue, &timeOperationQueue, futureOps)
+		queueOperations(operationQueue, timeOperationQueue, futureOps)
 
 		// run standard operations
 		operations := blockSimulator(r, app, ctx, accs, cmtproto.Header{
@@ -301,13 +233,10 @@
 			ChainID:         config.ChainID,
 		})
 		opCount += operations + numQueuedOpsRan + numQueuedTimeOpsRan
+
 		blockHeight++
 
-<<<<<<< HEAD
-		logWriter.AddEntry(EndBlockEntry(blockTime, blockHeight))
-=======
 		logWriter.AddEntry(EndBlockEntry(blockHeight))
->>>>>>> 4f445ed9
 
 		blockTime = blockTime.Add(time.Duration(minTimePerBlock) * time.Second)
 		blockTime = blockTime.Add(time.Duration(int64(r.Intn(int(timeDiff)))) * time.Second)
@@ -335,11 +264,7 @@
 		nextValidators = updateValidators(tb, r, params, validators, res.ValidatorUpdates, eventStats.Tally)
 		if len(nextValidators) == 0 {
 			tb.Skip("skipping: empty validator set")
-<<<<<<< HEAD
-			return exportedParams, accs, err
-=======
 			return params, accs, nil
->>>>>>> 4f445ed9
 		}
 
 		// update the exported params
@@ -347,10 +272,7 @@
 			exportedParams = params
 		}
 	}
-<<<<<<< HEAD
-=======
-
->>>>>>> 4f445ed9
+
 	logger.Info("Simulation complete", "height", blockHeight, "block-time", blockTime, "opsCount", opCount,
 		"run-time", time.Since(startTime), "app-hash", hex.EncodeToString(app.LastCommitID().Hash))
 
@@ -365,9 +287,9 @@
 
 type blockSimFn func(
 	r *rand.Rand,
-	app simtypes.AppEntrypoint,
+	app *baseapp.BaseApp,
 	ctx sdk.Context,
-	accounts []simtypes.Account,
+	accounts []simulation.Account,
 	header cmtproto.Header,
 ) (opCount int)
 
@@ -375,8 +297,8 @@
 // parameters being passed every time, to minimize memory overhead.
 func createBlockSimulator(tb testing.TB, printProgress bool, w io.Writer, params Params,
 	event func(route, op, evResult string), ops WeightedOperations,
-	operationQueue OperationQueue, timeOperationQueue *[]simtypes.FutureOperation,
-	logWriter LogWriter, config simtypes.Config,
+	operationQueue OperationQueue, timeOperationQueue []simulation.FutureOperation,
+	logWriter LogWriter, config simulation.Config,
 ) blockSimFn {
 	tb.Helper()
 	lastBlockSizeState := 0 // state for [4 * uniform distribution]
@@ -384,7 +306,7 @@
 	selectOp := ops.getSelectOpFn()
 
 	return func(
-		r *rand.Rand, app simtypes.AppEntrypoint, ctx sdk.Context, accounts []simtypes.Account, header cmtproto.Header,
+		r *rand.Rand, app *baseapp.BaseApp, ctx sdk.Context, accounts []simulation.Account, header cmtproto.Header,
 	) (opCount int) {
 		_, _ = fmt.Fprintf(
 			w, "\rSimulating... block %d/%d, operation %d/%d.",
@@ -393,7 +315,7 @@
 		lastBlockSizeState, blocksize = getBlockSize(r, params, lastBlockSizeState, config.BlockSize)
 
 		type opAndR struct {
-			op   simtypes.Operation
+			op   simulation.Operation
 			rand *rand.Rand
 		}
 
@@ -416,7 +338,7 @@
 			opMsg.LogEvent(event)
 
 			if !config.Lean || opMsg.OK {
-				logWriter.AddEntry(MsgEntry(header.Time, header.Height, int64(i), opMsg))
+				logWriter.AddEntry(MsgEntry(header.Height, int64(i), opMsg))
 			}
 
 			if err != nil {
@@ -441,13 +363,6 @@
 	}
 }
 
-<<<<<<< HEAD
-func runQueuedOperations(tb testing.TB, queueOps map[int][]simtypes.Operation,
-	blockTime time.Time, height int, r *rand.Rand, app *baseapp.BaseApp,
-	ctx sdk.Context, accounts []simtypes.Account, logWriter LogWriter,
-	event func(route, op, evResult string), lean bool, chainID string,
-) (numOpsRan int, allFutureOps []simtypes.FutureOperation) {
-=======
 func runQueuedOperations(
 	tb testing.TB,
 	queueOps map[int][]simulation.Operation,
@@ -462,7 +377,6 @@
 	lean bool,
 	chainID string,
 ) (numOpsRan int, allFutureOps []simulation.FutureOperation) {
->>>>>>> 4f445ed9
 	tb.Helper()
 	queuedOp, ok := queueOps[height]
 	if !ok {
@@ -470,69 +384,61 @@
 	}
 
 	// Keep all future operations
-	allFutureOps = make([]simtypes.FutureOperation, 0)
+	allFutureOps = make([]simulation.FutureOperation, 0)
 
 	numOpsRan = len(queuedOp)
 	for i := 0; i < numOpsRan; i++ {
 		opMsg, futureOps, err := queuedOp[i](r, app, ctx, accounts, chainID)
+		if len(futureOps) > 0 {
+			allFutureOps = append(allFutureOps, futureOps...)
+		}
+
+		opMsg.LogEvent(event)
+
+		if !lean || opMsg.OK {
+			logWriter.AddEntry((QueuedMsgEntry(int64(height), opMsg)))
+		}
+
 		if err != nil {
 			logWriter.PrintLogs()
 			tb.FailNow()
 		}
-		if len(futureOps) > 0 {
-			allFutureOps = append(allFutureOps, futureOps...)
-		}
-
-		opMsg.LogEvent(event)
-
-		if !lean || opMsg.OK {
-			logWriter.AddEntry(QueuedMsgEntry(blockTime, int64(height), opMsg))
-		}
-
 	}
 	delete(queueOps, height)
 
 	return numOpsRan, allFutureOps
 }
 
-<<<<<<< HEAD
-func runQueuedTimeOperations(tb testing.TB, queueOps *[]simtypes.FutureOperation,
-	height int, currentTime time.Time, r *rand.Rand,
-	app *baseapp.BaseApp, ctx sdk.Context, accounts []simtypes.Account,
-	logWriter LogWriter, event func(route, op, evResult string),
-	lean bool, chainID string,
-) (numOpsRan int, allFutureOps []simtypes.FutureOperation) {
-=======
 func runQueuedTimeOperations(tb testing.TB, queueOps []simulation.FutureOperation,
 	height int, currentTime time.Time, r *rand.Rand,
 	app *baseapp.BaseApp, ctx sdk.Context, accounts []simulation.Account,
 	logWriter LogWriter, event func(route, op, evResult string),
 	lean bool, chainID string,
 ) (numOpsRan int, allFutureOps []simulation.FutureOperation) {
->>>>>>> 4f445ed9
 	tb.Helper()
 	// Keep all future operations
+	allFutureOps = make([]simulation.FutureOperation, 0)
+
 	numOpsRan = 0
-	for len(*queueOps) > 0 && currentTime.After((*queueOps)[0].BlockTime) {
-		if qOp := (*queueOps)[0]; qOp.Op != nil {
-			opMsg, futureOps, err := qOp.Op(r, app, ctx, accounts, chainID)
-
-			opMsg.LogEvent(event)
-
-			if !lean || opMsg.OK {
-				logWriter.AddEntry(QueuedMsgEntry(currentTime, int64(height), opMsg))
-			}
-
-			if err != nil {
-				logWriter.PrintLogs()
-				tb.Fatal(err)
-			}
-
-			if len(futureOps) > 0 {
-				allFutureOps = append(allFutureOps, futureOps...)
-			}
-		}
-		*queueOps = slices.Delete(*queueOps, 0, 1)
+	for len(queueOps) > 0 && currentTime.After(queueOps[0].BlockTime) {
+		opMsg, futureOps, err := queueOps[0].Op(r, app, ctx, accounts, chainID)
+
+		opMsg.LogEvent(event)
+
+		if !lean || opMsg.OK {
+			logWriter.AddEntry(QueuedMsgEntry(int64(height), opMsg))
+		}
+
+		if err != nil {
+			logWriter.PrintLogs()
+			tb.FailNow()
+		}
+
+		if len(futureOps) > 0 {
+			allFutureOps = append(allFutureOps, futureOps...)
+		}
+
+		queueOps = queueOps[1:]
 		numOpsRan++
 	}
 
@@ -544,42 +450,24 @@
 	rngMask = rngMax - 1
 )
 
-<<<<<<< HEAD
-// ByteSource offers deterministic pseudo-random numbers for math.Rand with fuzzer support.
-// The 'seed' data is read in big endian to uint64. When exhausted,
-// it falls back to a standard random number generator initialized with a specific 'seed' value.
-type ByteSource struct {
-=======
 // byteSource offers deterministic pseudo-random numbers for math.Rand with fuzzer support.
 // The 'seed' data is read in big endian to uint64. When exhausted,
 // it falls back to a standard random number generator initialized with a specific 'seed' value.
 type byteSource struct {
->>>>>>> 4f445ed9
 	seed     *bytes.Reader
 	fallback *rand.Rand
 }
 
-<<<<<<< HEAD
-// NewByteSource creates a new ByteSource with a specified byte slice and seed. This gives a fixed sequence of pseudo-random numbers.
-// Initially, it utilizes the byte slice. Once that's exhausted, it continues generating numbers using the provided seed.
-func NewByteSource(fuzzSeed []byte, seed int64) *ByteSource {
-	return &ByteSource{
-=======
 // newByteSource creates a new byteSource with a specified byte slice and seed. This gives a fixed sequence of pseudo-random numbers.
 // Initially, it utilizes the byte slice. Once that's exhausted, it continues generating numbers using the provided seed.
 func newByteSource(fuzzSeed []byte, seed int64) *byteSource {
 	return &byteSource{
->>>>>>> 4f445ed9
 		seed:     bytes.NewReader(fuzzSeed),
 		fallback: rand.New(rand.NewSource(seed)),
 	}
 }
 
-<<<<<<< HEAD
-func (s *ByteSource) Uint64() uint64 {
-=======
 func (s *byteSource) Uint64() uint64 {
->>>>>>> 4f445ed9
 	if s.seed.Len() < 8 {
 		return s.fallback.Uint64()
 	}
@@ -590,14 +478,7 @@
 	return binary.BigEndian.Uint64(b[:])
 }
 
-<<<<<<< HEAD
-func (s *ByteSource) Int63() int64 {
-	return int64(s.Uint64() & rngMask)
-}
-func (s *ByteSource) Seed(seed int64) {}
-=======
 func (s *byteSource) Int63() int64 {
 	return int64(s.Uint64() & rngMask)
 }
-func (s *byteSource) Seed(seed int64) {}
->>>>>>> 4f445ed9
+func (s *byteSource) Seed(seed int64) {}
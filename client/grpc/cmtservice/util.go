package cmtservice

import (
<<<<<<< HEAD
	cmtprototypes "github.com/cometbft/cometbft/api/cometbft/types/v1"

	"cosmossdk.io/core/address"
=======
	cmtprototypes "github.com/cometbft/cometbft/proto/tendermint/types"

	sdk "github.com/cosmos/cosmos-sdk/types"
>>>>>>> 4f445ed9
)

// convertHeader converts CometBFT header to sdk header
func convertHeader(h cmtprototypes.Header, ac address.Codec) (Header, error) {
	proposerAddr, err := ac.BytesToString(h.ProposerAddress)
	if err != nil {
		return Header{}, err
	}

	return Header{
		Version:            h.Version,
		ChainID:            h.ChainID,
		Height:             h.Height,
		Time:               h.Time,
		LastBlockId:        h.LastBlockId,
		ValidatorsHash:     h.ValidatorsHash,
		NextValidatorsHash: h.NextValidatorsHash,
		ConsensusHash:      h.ConsensusHash,
		AppHash:            h.AppHash,
		DataHash:           h.DataHash,
		EvidenceHash:       h.EvidenceHash,
		LastResultsHash:    h.LastResultsHash,
		LastCommitHash:     h.LastCommitHash,
		ProposerAddress:    proposerAddr,
	}, nil
}

// convertBlock converts CometBFT block to sdk block
func convertBlock(cmtblock *cmtprototypes.Block, ac address.Codec) (*Block, error) {
	b := new(Block)
	var err error
	b.Header, err = convertHeader(cmtblock.Header, ac)
	if err != nil {
		return nil, err
	}
	b.LastCommit = cmtblock.LastCommit
	b.Data = cmtblock.Data
	b.Evidence = cmtblock.Evidence

	return b, nil
}<|MERGE_RESOLUTION|>--- conflicted
+++ resolved
@@ -1,24 +1,13 @@
 package cmtservice
 
 import (
-<<<<<<< HEAD
-	cmtprototypes "github.com/cometbft/cometbft/api/cometbft/types/v1"
-
-	"cosmossdk.io/core/address"
-=======
 	cmtprototypes "github.com/cometbft/cometbft/proto/tendermint/types"
 
 	sdk "github.com/cosmos/cosmos-sdk/types"
->>>>>>> 4f445ed9
 )
 
 // convertHeader converts CometBFT header to sdk header
-func convertHeader(h cmtprototypes.Header, ac address.Codec) (Header, error) {
-	proposerAddr, err := ac.BytesToString(h.ProposerAddress)
-	if err != nil {
-		return Header{}, err
-	}
-
+func convertHeader(h cmtprototypes.Header) Header {
 	return Header{
 		Version:            h.Version,
 		ChainID:            h.ChainID,
@@ -33,21 +22,18 @@
 		EvidenceHash:       h.EvidenceHash,
 		LastResultsHash:    h.LastResultsHash,
 		LastCommitHash:     h.LastCommitHash,
-		ProposerAddress:    proposerAddr,
-	}, nil
+		ProposerAddress:    sdk.ConsAddress(h.ProposerAddress).String(),
+	}
 }
 
 // convertBlock converts CometBFT block to sdk block
-func convertBlock(cmtblock *cmtprototypes.Block, ac address.Codec) (*Block, error) {
+func convertBlock(cmtblock *cmtprototypes.Block) *Block {
 	b := new(Block)
-	var err error
-	b.Header, err = convertHeader(cmtblock.Header, ac)
-	if err != nil {
-		return nil, err
-	}
+
+	b.Header = convertHeader(cmtblock.Header)
 	b.LastCommit = cmtblock.LastCommit
 	b.Data = cmtblock.Data
 	b.Evidence = cmtblock.Evidence
 
-	return b, nil
+	return b
 }
package keeper

import (
	"context"

<<<<<<< HEAD
	"cosmossdk.io/collections"
	"cosmossdk.io/x/staking/types"
=======
	storetypes "cosmossdk.io/store/types"
>>>>>>> 4f445ed9

	sdk "github.com/cosmos/cosmos-sdk/types"
)

// GetDelegatorValidators returns all validators that a delegator is bonded to. If maxRetrieve is supplied, the respective amount will be returned.
func (k Keeper) GetDelegatorValidators(
	ctx context.Context, delegatorAddr sdk.AccAddress, maxRetrieve uint32,
) (types.Validators, error) {
	validators := make([]types.Validator, maxRetrieve)
<<<<<<< HEAD

	var i uint32
	rng := collections.NewPrefixedPairRange[sdk.AccAddress, sdk.ValAddress](delegatorAddr)
	err := k.Delegations.Walk(ctx, rng, func(key collections.Pair[sdk.AccAddress, sdk.ValAddress], del types.Delegation) (stop bool, err error) {
		if i >= maxRetrieve {
			return true, nil
		}
=======
	store := k.storeService.OpenKVStore(ctx)
	delegatorPrefixKey := types.GetDelegationsKey(delegatorAddr)

	iterator, err := store.Iterator(delegatorPrefixKey, storetypes.PrefixEndBytes(delegatorPrefixKey)) // smallest to largest
	if err != nil {
		return types.Validators{}, err
	}
	defer iterator.Close()
>>>>>>> 4f445ed9

		valAddr, err := k.validatorAddressCodec.StringToBytes(del.GetValidatorAddr())
		if err != nil {
			return false, err
		}

<<<<<<< HEAD
		validator, err := k.GetValidator(ctx, valAddr)
		if err != nil {
			return false, err
=======
		valAddr, err := k.validatorAddressCodec.StringToBytes(delegation.GetValidatorAddr())
		if err != nil {
			return types.Validators{}, err
		}

		validator, err := k.GetValidator(ctx, valAddr)
		if err != nil {
			return types.Validators{}, err
>>>>>>> 4f445ed9
		}

		validators[i] = validator
		i++

		return false, nil
	})
	if err != nil {
		return types.Validators{}, err
	}

	return types.Validators{Validators: validators[:i], ValidatorCodec: k.validatorAddressCodec}, nil // trim
}

// GetDelegatorValidator returns a validator that a delegator is bonded to
func (k Keeper) GetDelegatorValidator(
	ctx context.Context, delegatorAddr sdk.AccAddress, validatorAddr sdk.ValAddress,
) (validator types.Validator, err error) {
<<<<<<< HEAD
	delegation, err := k.Delegations.Get(ctx, collections.Join(delegatorAddr, validatorAddr))
=======
	delegation, err := k.GetDelegation(ctx, delegatorAddr, validatorAddr)
>>>>>>> 4f445ed9
	if err != nil {
		return validator, err
	}

	valAddr, err := k.validatorAddressCodec.StringToBytes(delegation.GetValidatorAddr())
	if err != nil {
		return validator, err
	}

	return k.GetValidator(ctx, valAddr)
}

// GetAllDelegatorDelegations returns all delegations of a delegator
func (k Keeper) GetAllDelegatorDelegations(ctx context.Context, delegator sdk.AccAddress) ([]types.Delegation, error) {
	delegations := make([]types.Delegation, 0)

<<<<<<< HEAD
	rng := collections.NewPrefixedPairRange[sdk.AccAddress, sdk.ValAddress](delegator)
	err := k.Delegations.Walk(ctx, rng, func(key collections.Pair[sdk.AccAddress, sdk.ValAddress], del types.Delegation) (stop bool, err error) {
		delegations = append(delegations, del)
		return false, nil
	})
	if err != nil {
		return nil, err
=======
	store := k.storeService.OpenKVStore(ctx)
	delegatorPrefixKey := types.GetDelegationsKey(delegator)

	iterator, err := store.Iterator(delegatorPrefixKey, storetypes.PrefixEndBytes(delegatorPrefixKey)) // smallest to largest
	if err != nil {
		return nil, err
	}
	defer iterator.Close()

	for i := 0; iterator.Valid(); iterator.Next() {
		delegation, err := types.UnmarshalDelegation(k.cdc, iterator.Value())
		if err != nil {
			return nil, err
		}
		delegations = append(delegations, delegation)
		_ = i
>>>>>>> 4f445ed9
	}

	return delegations, nil
}

// GetAllUnbondingDelegations returns all unbonding-delegations of a delegator
func (k Keeper) GetAllUnbondingDelegations(ctx context.Context, delegator sdk.AccAddress) ([]types.UnbondingDelegation, error) {
	unbondingDelegations := make([]types.UnbondingDelegation, 0)

<<<<<<< HEAD
	rng := collections.NewPrefixUntilPairRange[[]byte, []byte](delegator)
	err := k.UnbondingDelegations.Walk(
		ctx,
		rng,
		func(key collections.Pair[[]byte, []byte], value types.UnbondingDelegation) (stop bool, err error) {
			unbondingDelegations = append(unbondingDelegations, value)
			return false, nil
		},
	)
	if err != nil {
		return nil, err
	}
=======
	store := k.storeService.OpenKVStore(ctx)
	delegatorPrefixKey := types.GetUBDsKey(delegator)

	iterator, err := store.Iterator(delegatorPrefixKey, storetypes.PrefixEndBytes(delegatorPrefixKey)) // smallest to largest
	if err != nil {
		return nil, err
	}
	defer iterator.Close()

	for i := 0; iterator.Valid(); iterator.Next() {
		unbondingDelegation, err := types.UnmarshalUBD(k.cdc, iterator.Value())
		if err != nil {
			return nil, err
		}
		unbondingDelegations = append(unbondingDelegations, unbondingDelegation)
		_ = i
	}

>>>>>>> 4f445ed9
	return unbondingDelegations, nil
}

// GetAllRedelegations returns all redelegations of a delegator
func (k Keeper) GetAllRedelegations(
	ctx context.Context, delegator sdk.AccAddress, srcValAddress, dstValAddress sdk.ValAddress,
) ([]types.Redelegation, error) {
<<<<<<< HEAD
	srcValFilter := !(srcValAddress.Empty())
	dstValFilter := !(dstValAddress.Empty())

	redelegations := []types.Redelegation{}
	rng := collections.NewPrefixedTripleRange[[]byte, []byte, []byte](delegator)
	err := k.Redelegations.Walk(ctx, rng,
		func(key collections.Triple[[]byte, []byte, []byte], redelegation types.Redelegation) (stop bool, err error) {
			valSrcAddr, valDstAddr := key.K2(), key.K3()

			if srcValFilter && !(srcValAddress.Equals(sdk.ValAddress(valSrcAddr))) {
				return false, nil
			}

			if dstValFilter && !(dstValAddress.Equals(sdk.ValAddress(valDstAddr))) {
				return false, nil
			}

			redelegations = append(redelegations, redelegation)
			return false, nil
		},
	)
	if err != nil {
		return nil, err
=======
	store := k.storeService.OpenKVStore(ctx)
	delegatorPrefixKey := types.GetREDsKey(delegator)

	iterator, err := store.Iterator(delegatorPrefixKey, storetypes.PrefixEndBytes(delegatorPrefixKey)) // smallest to largest
	if err != nil {
		return nil, err
	}
	defer iterator.Close()

	srcValFilter := !(srcValAddress.Empty())
	dstValFilter := !(dstValAddress.Empty())

	var redelegations []types.Redelegation
	for ; iterator.Valid(); iterator.Next() {
		redelegation := types.MustUnmarshalRED(k.cdc, iterator.Value())
		valSrcAddr, err := k.validatorAddressCodec.StringToBytes(redelegation.ValidatorSrcAddress)
		if err != nil {
			return nil, err
		}
		valDstAddr, err := k.validatorAddressCodec.StringToBytes(redelegation.ValidatorDstAddress)
		if err != nil {
			return nil, err
		}
		if srcValFilter && !(srcValAddress.Equals(sdk.ValAddress(valSrcAddr))) {
			continue
		}

		if dstValFilter && !(dstValAddress.Equals(sdk.ValAddress(valDstAddr))) {
			continue
		}

		redelegations = append(redelegations, redelegation)
>>>>>>> 4f445ed9
	}

	return redelegations, nil
}<|MERGE_RESOLUTION|>--- conflicted
+++ resolved
@@ -3,14 +3,10 @@
 import (
 	"context"
 
-<<<<<<< HEAD
-	"cosmossdk.io/collections"
-	"cosmossdk.io/x/staking/types"
-=======
 	storetypes "cosmossdk.io/store/types"
->>>>>>> 4f445ed9
 
 	sdk "github.com/cosmos/cosmos-sdk/types"
+	"github.com/cosmos/cosmos-sdk/x/staking/types"
 )
 
 // GetDelegatorValidators returns all validators that a delegator is bonded to. If maxRetrieve is supplied, the respective amount will be returned.
@@ -18,15 +14,6 @@
 	ctx context.Context, delegatorAddr sdk.AccAddress, maxRetrieve uint32,
 ) (types.Validators, error) {
 	validators := make([]types.Validator, maxRetrieve)
-<<<<<<< HEAD
-
-	var i uint32
-	rng := collections.NewPrefixedPairRange[sdk.AccAddress, sdk.ValAddress](delegatorAddr)
-	err := k.Delegations.Walk(ctx, rng, func(key collections.Pair[sdk.AccAddress, sdk.ValAddress], del types.Delegation) (stop bool, err error) {
-		if i >= maxRetrieve {
-			return true, nil
-		}
-=======
 	store := k.storeService.OpenKVStore(ctx)
 	delegatorPrefixKey := types.GetDelegationsKey(delegatorAddr)
 
@@ -35,18 +22,11 @@
 		return types.Validators{}, err
 	}
 	defer iterator.Close()
->>>>>>> 4f445ed9
 
-		valAddr, err := k.validatorAddressCodec.StringToBytes(del.GetValidatorAddr())
-		if err != nil {
-			return false, err
-		}
+	i := 0
+	for ; iterator.Valid() && i < int(maxRetrieve); iterator.Next() {
+		delegation := types.MustUnmarshalDelegation(k.cdc, iterator.Value())
 
-<<<<<<< HEAD
-		validator, err := k.GetValidator(ctx, valAddr)
-		if err != nil {
-			return false, err
-=======
 		valAddr, err := k.validatorAddressCodec.StringToBytes(delegation.GetValidatorAddr())
 		if err != nil {
 			return types.Validators{}, err
@@ -55,16 +35,10 @@
 		validator, err := k.GetValidator(ctx, valAddr)
 		if err != nil {
 			return types.Validators{}, err
->>>>>>> 4f445ed9
 		}
 
 		validators[i] = validator
 		i++
-
-		return false, nil
-	})
-	if err != nil {
-		return types.Validators{}, err
 	}
 
 	return types.Validators{Validators: validators[:i], ValidatorCodec: k.validatorAddressCodec}, nil // trim
@@ -74,11 +48,7 @@
 func (k Keeper) GetDelegatorValidator(
 	ctx context.Context, delegatorAddr sdk.AccAddress, validatorAddr sdk.ValAddress,
 ) (validator types.Validator, err error) {
-<<<<<<< HEAD
-	delegation, err := k.Delegations.Get(ctx, collections.Join(delegatorAddr, validatorAddr))
-=======
 	delegation, err := k.GetDelegation(ctx, delegatorAddr, validatorAddr)
->>>>>>> 4f445ed9
 	if err != nil {
 		return validator, err
 	}
@@ -95,15 +65,6 @@
 func (k Keeper) GetAllDelegatorDelegations(ctx context.Context, delegator sdk.AccAddress) ([]types.Delegation, error) {
 	delegations := make([]types.Delegation, 0)
 
-<<<<<<< HEAD
-	rng := collections.NewPrefixedPairRange[sdk.AccAddress, sdk.ValAddress](delegator)
-	err := k.Delegations.Walk(ctx, rng, func(key collections.Pair[sdk.AccAddress, sdk.ValAddress], del types.Delegation) (stop bool, err error) {
-		delegations = append(delegations, del)
-		return false, nil
-	})
-	if err != nil {
-		return nil, err
-=======
 	store := k.storeService.OpenKVStore(ctx)
 	delegatorPrefixKey := types.GetDelegationsKey(delegator)
 
@@ -120,7 +81,6 @@
 		}
 		delegations = append(delegations, delegation)
 		_ = i
->>>>>>> 4f445ed9
 	}
 
 	return delegations, nil
@@ -130,20 +90,6 @@
 func (k Keeper) GetAllUnbondingDelegations(ctx context.Context, delegator sdk.AccAddress) ([]types.UnbondingDelegation, error) {
 	unbondingDelegations := make([]types.UnbondingDelegation, 0)
 
-<<<<<<< HEAD
-	rng := collections.NewPrefixUntilPairRange[[]byte, []byte](delegator)
-	err := k.UnbondingDelegations.Walk(
-		ctx,
-		rng,
-		func(key collections.Pair[[]byte, []byte], value types.UnbondingDelegation) (stop bool, err error) {
-			unbondingDelegations = append(unbondingDelegations, value)
-			return false, nil
-		},
-	)
-	if err != nil {
-		return nil, err
-	}
-=======
 	store := k.storeService.OpenKVStore(ctx)
 	delegatorPrefixKey := types.GetUBDsKey(delegator)
 
@@ -162,7 +108,6 @@
 		_ = i
 	}
 
->>>>>>> 4f445ed9
 	return unbondingDelegations, nil
 }
 
@@ -170,31 +115,6 @@
 func (k Keeper) GetAllRedelegations(
 	ctx context.Context, delegator sdk.AccAddress, srcValAddress, dstValAddress sdk.ValAddress,
 ) ([]types.Redelegation, error) {
-<<<<<<< HEAD
-	srcValFilter := !(srcValAddress.Empty())
-	dstValFilter := !(dstValAddress.Empty())
-
-	redelegations := []types.Redelegation{}
-	rng := collections.NewPrefixedTripleRange[[]byte, []byte, []byte](delegator)
-	err := k.Redelegations.Walk(ctx, rng,
-		func(key collections.Triple[[]byte, []byte, []byte], redelegation types.Redelegation) (stop bool, err error) {
-			valSrcAddr, valDstAddr := key.K2(), key.K3()
-
-			if srcValFilter && !(srcValAddress.Equals(sdk.ValAddress(valSrcAddr))) {
-				return false, nil
-			}
-
-			if dstValFilter && !(dstValAddress.Equals(sdk.ValAddress(valDstAddr))) {
-				return false, nil
-			}
-
-			redelegations = append(redelegations, redelegation)
-			return false, nil
-		},
-	)
-	if err != nil {
-		return nil, err
-=======
 	store := k.storeService.OpenKVStore(ctx)
 	delegatorPrefixKey := types.GetREDsKey(delegator)
 
@@ -227,7 +147,6 @@
 		}
 
 		redelegations = append(redelegations, redelegation)
->>>>>>> 4f445ed9
 	}
 
 	return redelegations, nil

--- conflicted
+++ resolved
@@ -14,28 +14,17 @@
 	"github.com/stretchr/testify/require"
 
 	sdkmath "cosmossdk.io/math"
-<<<<<<< HEAD
-	banktypes "cosmossdk.io/x/bank/types"
-	v1 "cosmossdk.io/x/gov/types/v1"
-	"cosmossdk.io/x/gov/types/v1beta1"
-	stakingtypes "cosmossdk.io/x/staking/types"
-=======
->>>>>>> 4f445ed9
 
 	"github.com/cosmos/cosmos-sdk/client"
 	"github.com/cosmos/cosmos-sdk/codec"
-	codectestutil "github.com/cosmos/cosmos-sdk/codec/testutil"
 	codectypes "github.com/cosmos/cosmos-sdk/codec/types"
 	"github.com/cosmos/cosmos-sdk/testutil"
 	"github.com/cosmos/cosmos-sdk/testutil/testdata"
 	sdk "github.com/cosmos/cosmos-sdk/types"
-)
-
-const (
-	strPlus   = ` string\s+`
-	startStr  = `(?m:^\s+--`
-	strDollar = `$)`
-	strHelp   = "help output"
+	banktypes "github.com/cosmos/cosmos-sdk/x/bank/types"
+	v1 "github.com/cosmos/cosmos-sdk/x/gov/types/v1"
+	"github.com/cosmos/cosmos-sdk/x/gov/types/v1beta1"
+	stakingtypes "github.com/cosmos/cosmos-sdk/x/staking/types"
 )
 
 func TestParseSubmitLegacyProposal(t *testing.T) {
@@ -52,34 +41,17 @@
 	fs := NewCmdSubmitLegacyProposal().Flags()
 
 	// nonexistent json
-<<<<<<< HEAD
-	err := fs.Set(FlagProposal, "fileDoesNotExist")
-	require.NoError(t, err)
-
-	_, err = parseSubmitLegacyProposal(fs)
-	require.Error(t, err)
-
-	// invalid json
-	err = fs.Set(FlagProposal, badJSON.Name())
-	require.NoError(t, err)
-=======
 	require.NoError(t, fs.Set(FlagProposal, "fileDoesNotExist"))
 	_, err := parseSubmitLegacyProposal(fs)
 	require.Error(t, err)
 
 	// invalid json
 	require.NoError(t, fs.Set(FlagProposal, badJSON.Name()))
->>>>>>> 4f445ed9
 	_, err = parseSubmitLegacyProposal(fs)
 	require.Error(t, err)
 
 	// ok json
-<<<<<<< HEAD
-	err = fs.Set(FlagProposal, okJSON.Name())
-	require.NoError(t, err)
-=======
 	require.NoError(t, fs.Set(FlagProposal, okJSON.Name()))
->>>>>>> 4f445ed9
 	proposal1, err := parseSubmitLegacyProposal(fs)
 	require.Nil(t, err, "unexpected error")
 	require.Equal(t, "Test Proposal", proposal1.Title)
@@ -89,19 +61,6 @@
 
 	// flags that can't be used with --proposal
 	for _, incompatibleFlag := range ProposalFlags {
-<<<<<<< HEAD
-		err = fs.Set(incompatibleFlag, "some value")
-		require.NoError(t, err)
-		_, err := parseSubmitLegacyProposal(fs)
-		require.Error(t, err)
-		err = fs.Set(incompatibleFlag, "")
-		require.NoError(t, err)
-	}
-
-	// no --proposal, only flags
-	err = fs.Set(FlagProposal, "")
-	require.NoError(t, err)
-=======
 		require.NoError(t, fs.Set(incompatibleFlag, "some value"))
 		_, err := parseSubmitLegacyProposal(fs)
 		require.Error(t, err)
@@ -110,7 +69,6 @@
 
 	// no --proposal, only flags
 	require.NoError(t, fs.Set(FlagProposal, ""))
->>>>>>> 4f445ed9
 	flagTestCases := map[string]struct {
 		pTitle       string
 		pDescription string
@@ -144,21 +102,10 @@
 	}
 	for name, tc := range flagTestCases {
 		t.Run(name, func(t *testing.T) {
-<<<<<<< HEAD
-			err = fs.Set(FlagTitle, tc.pTitle)
-			require.NoError(t, err)
-			err = fs.Set(FlagDescription, tc.pDescription)
-			require.NoError(t, err)
-			err = fs.Set(FlagProposalType, tc.pType)
-			require.NoError(t, err)
-			err = fs.Set(FlagDeposit, proposal1.Deposit)
-			require.NoError(t, err)
-=======
 			require.NoError(t, fs.Set(FlagTitle, tc.pTitle))
 			require.NoError(t, fs.Set(FlagDescription, tc.pDescription))
 			require.NoError(t, fs.Set(FlagProposalType, tc.pType))
 			require.NoError(t, fs.Set(FlagDeposit, proposal1.Deposit))
->>>>>>> 4f445ed9
 			proposal2, err := parseSubmitLegacyProposal(fs)
 
 			if tc.expErr {
@@ -182,9 +129,6 @@
 
 func TestParseSubmitProposal(t *testing.T) {
 	_, _, addr := testdata.KeyTestPubAddr()
-	addrStr, err := codectestutil.CodecOptions{}.GetAddressCodec().BytesToString(addr)
-	require.NoError(t, err)
-
 	interfaceRegistry := codectypes.NewInterfaceRegistry()
 	cdc := codec.NewProtoCodec(interfaceRegistry)
 	banktypes.RegisterInterfaces(interfaceRegistry)
@@ -222,14 +166,14 @@
 	"title": "My awesome title",
 	"summary": "My awesome summary",
 	"deposit": "1000test",
-	"proposal_type": "expedited"
+	"expedited": true
 }
 `, addr, addr, addr, addr, addr, base64.StdEncoding.EncodeToString(expectedMetadata)))
 
 	badJSON := testutil.WriteToNewTempFile(t, "bad json")
 
 	// nonexistent json
-	_, _, _, err = parseSubmitProposal(cdc, "fileDoesNotExist")
+	_, _, _, err := parseSubmitProposal(cdc, "fileDoesNotExist")
 	require.Error(t, err)
 
 	// invalid json
@@ -244,24 +188,24 @@
 	require.Len(t, msgs, 3)
 	msg1, ok := msgs[0].(*banktypes.MsgSend)
 	require.True(t, ok)
-	require.Equal(t, addrStr, msg1.FromAddress)
-	require.Equal(t, addrStr, msg1.ToAddress)
+	require.Equal(t, addr.String(), msg1.FromAddress)
+	require.Equal(t, addr.String(), msg1.ToAddress)
 	require.Equal(t, sdk.NewCoins(sdk.NewCoin("stake", sdkmath.NewInt(10))), msg1.Amount)
 	msg2, ok := msgs[1].(*stakingtypes.MsgDelegate)
 	require.True(t, ok)
-	require.Equal(t, addrStr, msg2.DelegatorAddress)
-	require.Equal(t, addrStr, msg2.ValidatorAddress)
+	require.Equal(t, addr.String(), msg2.DelegatorAddress)
+	require.Equal(t, addr.String(), msg2.ValidatorAddress)
 	require.Equal(t, sdk.NewCoin("stake", sdkmath.NewInt(10)), msg2.Amount)
 	msg3, ok := msgs[2].(*v1.MsgExecLegacyContent)
 	require.True(t, ok)
-	require.Equal(t, addrStr, msg3.Authority)
+	require.Equal(t, addr.String(), msg3.Authority)
 	textProp, ok := msg3.Content.GetCachedValue().(*v1beta1.TextProposal)
 	require.True(t, ok)
 	require.Equal(t, "My awesome title", textProp.Title)
 	require.Equal(t, "My awesome description", textProp.Description)
 	require.Equal(t, "My awesome title", proposal.Title)
 	require.Equal(t, "My awesome summary", proposal.Summary)
-	require.Equal(t, v1.ProposalType_PROPOSAL_TYPE_EXPEDITED, proposal.proposalType)
+	require.Equal(t, true, proposal.Expedited)
 
 	err = okJSON.Close()
 	require.Nil(t, err, "unexpected error")
@@ -271,10 +215,7 @@
 
 func getCommandHelp(t *testing.T, cmd *cobra.Command) string {
 	t.Helper()
-<<<<<<< HEAD
-=======
-
->>>>>>> 4f445ed9
+
 	// Create a pipe, so we can capture the help sent to stdout.
 	reader, writer, err := os.Pipe()
 	require.NoError(t, err, "creating os.Pipe()")
@@ -329,10 +270,10 @@
 	expSummaryDesc := "The summary to include with the governance proposal"
 	// Regexp notes: (?m:...) = multi-line mode so ^ and $ match the beginning and end of each line.
 	// Each regexp assertion checks for a line containing only a specific flag and its description.
-	assert.Regexp(t, startStr+FlagDeposit+strPlus+expDepositDesc+strDollar, help, strHelp)
-	assert.Regexp(t, startStr+FlagMetadata+strPlus+expMetadataDesc+strDollar, help, strHelp)
-	assert.Regexp(t, startStr+FlagTitle+strPlus+expTitleDesc+strDollar, help, strHelp)
-	assert.Regexp(t, startStr+FlagSummary+strPlus+expSummaryDesc+strDollar, help, strHelp)
+	assert.Regexp(t, `(?m:^\s+--`+FlagDeposit+` string\s+`+expDepositDesc+`$)`, help, "help output")
+	assert.Regexp(t, `(?m:^\s+--`+FlagMetadata+` string\s+`+expMetadataDesc+`$)`, help, "help output")
+	assert.Regexp(t, `(?m:^\s+--`+FlagTitle+` string\s+`+expTitleDesc+`$)`, help, "help output")
+	assert.Regexp(t, `(?m:^\s+--`+FlagSummary+` string\s+`+expSummaryDesc+`$)`, help, "help output")
 }
 
 func TestReadGovPropFlags(t *testing.T) {
@@ -342,8 +283,6 @@
 	argTitle := "--" + FlagTitle
 	argSummary := "--" + FlagSummary
 
-	fromAddrStr, err := codectestutil.CodecOptions{}.GetAddressCodec().BytesToString(fromAddr)
-	require.NoError(t, err)
 	// cz is a shorter way to define coins objects for these tests.
 	cz := func(coins string) sdk.Coins {
 		rv, err := sdk.ParseCoinsNormalized(coins)
@@ -376,7 +315,7 @@
 			args:     []string{},
 			exp: &v1.MsgSubmitProposal{
 				InitialDeposit: nil,
-				Proposer:       fromAddrStr,
+				Proposer:       fromAddr.String(),
 				Metadata:       "",
 				Title:          "",
 				Summary:        "",
@@ -412,7 +351,7 @@
 			name:     "only deposit invalid coins",
 			fromAddr: nil,
 			args:     []string{argDeposit, "not really coins"},
-			expErr:   []string{"invalid deposit", "invalid character in denomination"},
+			expErr:   []string{"invalid deposit", "invalid decimal coin expression", "not really coins"},
 		},
 		{
 			name:     "only deposit two coins",
@@ -442,19 +381,19 @@
 			name:     "only deposit coin 1 of 3 bad",
 			fromAddr: nil,
 			args:     []string{argDeposit, "1bad^coin,2bcoin,3ccoin"},
-			expErr:   []string{"invalid deposit", "invalid character in denomination"},
+			expErr:   []string{"invalid deposit", "invalid decimal coin expression", "1bad^coin"},
 		},
 		{
 			name:     "only deposit coin 2 of 3 bad",
 			fromAddr: nil,
 			args:     []string{argDeposit, "1acoin,2bad^coin,3ccoin"},
-			expErr:   []string{"invalid deposit", "invalid character in denomination"},
+			expErr:   []string{"invalid deposit", "invalid decimal coin expression", "2bad^coin"},
 		},
 		{
 			name:     "only deposit coin 3 of 3 bad",
 			fromAddr: nil,
 			args:     []string{argDeposit, "1acoin,2bcoin,3bad^coin"},
-			expErr:   []string{"invalid deposit", "invalid character in denomination"},
+			expErr:   []string{"invalid deposit", "invalid decimal coin expression", "3bad^coin"},
 		},
 		// As far as I can tell, there's no way to make flagSet.GetString return an error for a defined string flag.
 		// So I don't have a test for the "could not read deposit" error case.
@@ -591,7 +530,7 @@
 			},
 			exp: &v1.MsgSubmitProposal{
 				InitialDeposit: cz("56depcoin"),
-				Proposer:       fromAddrStr,
+				Proposer:       fromAddr.String(),
 				Metadata:       "my proposal is cool",
 				Title:          "Simple Gov Prop Title",
 				Summary:        "This is just a test summary on a simple gov prop.",
@@ -608,7 +547,7 @@
 			},
 			exp: &v1.MsgSubmitProposal{
 				InitialDeposit: cz("78coolcoin"),
-				Proposer:       fromAddrStr,
+				Proposer:       fromAddr.String(),
 				Metadata:       "this proposal is cooler",
 				Title:          "This title is a *bit* more complex.",
 				Summary:        "This\nis\na\ncrazy\nsummary",
@@ -658,7 +597,7 @@
 			},
 			exp: &v1.MsgSubmitProposal{
 				InitialDeposit: nil,
-				Proposer:       fromAddrStr,
+				Proposer:       fromAddr.String(),
 				Metadata:       "worthless metadata",
 				Title:          "This is a Title",
 				Summary:        "This is a useless summary",
@@ -675,7 +614,7 @@
 			},
 			exp: &v1.MsgSubmitProposal{
 				InitialDeposit: cz("99mdcoin"),
-				Proposer:       fromAddrStr,
+				Proposer:       fromAddr.String(),
 				Metadata:       "",
 				Title:          "Bland Title",
 				Summary:        "Boring summary",
@@ -691,7 +630,7 @@
 			},
 			exp: &v1.MsgSubmitProposal{
 				InitialDeposit: cz("71whatcoin"),
-				Proposer:       fromAddrStr,
+				Proposer:       fromAddr.String(),
 				Metadata:       "this metadata does not have the title either",
 				Title:          "",
 				Summary:        "This is a summary on a titleless proposal.",
@@ -708,7 +647,7 @@
 			},
 			exp: &v1.MsgSubmitProposal{
 				InitialDeposit: cz("42musiccoin"),
-				Proposer:       fromAddrStr,
+				Proposer:       fromAddr.String(),
 				Metadata:       "28",
 				Title:          "Now This is What I Call A Governance Proposal 28",
 				Summary:        "",
@@ -731,8 +670,7 @@
 			flagSet := cmd.Flags()
 
 			clientCtx := client.Context{
-				FromAddress:  tc.fromAddr,
-				AddressCodec: codectestutil.CodecOptions{}.GetAddressCodec(),
+				FromAddress: tc.fromAddr,
 			}
 
 			var msg *v1.MsgSubmitProposal
@@ -751,18 +689,4 @@
 			assert.Equal(t, tc.exp, msg, "ReadGovPropFlags msg")
 		})
 	}
-}
-
-func TestValidatePromptNotEmpty(t *testing.T) {
-	require := require.New(t)
-
-	require.NoError(ValidatePromptNotEmpty("foo"))
-	require.ErrorContains(ValidatePromptNotEmpty(""), "input cannot be empty")
-}
-
-func TestValidatePromptCoins(t *testing.T) {
-	require := require.New(t)
-
-	require.NoError(ValidatePromptCoins("100stake"))
-	require.ErrorContains(ValidatePromptCoins("foo"), "invalid coins")
 }
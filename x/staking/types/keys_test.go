--- conflicted
+++ resolved
@@ -1,26 +1,31 @@
 package types_test
 
 import (
+	"bytes"
 	"encoding/hex"
+	math2 "math"
 	"math/big"
+	"strconv"
 	"testing"
+	"time"
 
 	"github.com/stretchr/testify/require"
 
 	"cosmossdk.io/math"
-<<<<<<< HEAD
-	"cosmossdk.io/x/staking/types"
-=======
->>>>>>> 4f445ed9
 
 	"github.com/cosmos/cosmos-sdk/codec/address"
 	"github.com/cosmos/cosmos-sdk/crypto/keys/ed25519"
 	sdk "github.com/cosmos/cosmos-sdk/types"
+	"github.com/cosmos/cosmos-sdk/x/staking/types"
 )
 
 var (
 	keysPK1   = ed25519.GenPrivKeyFromSecret([]byte{1}).PubKey()
+	keysPK2   = ed25519.GenPrivKeyFromSecret([]byte{2}).PubKey()
+	keysPK3   = ed25519.GenPrivKeyFromSecret([]byte{3}).PubKey()
 	keysAddr1 = keysPK1.Address()
+	keysAddr2 = keysPK2.Address()
+	keysAddr3 = keysPK3.Address()
 )
 
 func TestGetValidatorPowerRank(t *testing.T) {
@@ -44,8 +49,6 @@
 	}
 	for i, tt := range tests {
 		got := hex.EncodeToString(types.GetValidatorsByPowerIndexKey(tt.validator, sdk.DefaultPowerReduction, address.NewBech32Codec("cosmosvaloper")))
-<<<<<<< HEAD
-=======
 
 		require.Equal(t, tt.wantHex, got, "Keys did not match on test case %d", i)
 	}
@@ -100,8 +103,51 @@
 	}
 	for i, tt := range tests {
 		got := hex.EncodeToString(types.GetREDByValSrcIndexKey(tt.delAddr, tt.valSrcAddr, tt.valDstAddr))
->>>>>>> 4f445ed9
 
 		require.Equal(t, tt.wantHex, got, "Keys did not match on test case %d", i)
 	}
+}
+
+func TestGetValidatorQueueKey(t *testing.T) {
+	ts := time.Now()
+	height := int64(1024)
+
+	bz := types.GetValidatorQueueKey(ts, height)
+	rTs, rHeight, err := types.ParseValidatorQueueKey(bz)
+	require.NoError(t, err)
+	require.Equal(t, ts.UTC(), rTs.UTC())
+	require.Equal(t, rHeight, height)
+}
+
+func TestTestGetValidatorQueueKeyOrder(t *testing.T) {
+	ts := time.Now().UTC()
+	height := int64(1000)
+
+	endKey := types.GetValidatorQueueKey(ts, height)
+
+	keyA := types.GetValidatorQueueKey(ts.Add(-10*time.Minute), height-10)
+	keyB := types.GetValidatorQueueKey(ts.Add(-5*time.Minute), height+50)
+	keyC := types.GetValidatorQueueKey(ts.Add(10*time.Minute), height+100)
+
+	require.Equal(t, -1, bytes.Compare(keyA, endKey)) // keyA <= endKey
+	require.Equal(t, -1, bytes.Compare(keyB, endKey)) // keyB <= endKey
+	require.Equal(t, 1, bytes.Compare(keyC, endKey))  // keyB >= endKey
+}
+
+func TestGetHistoricalInfoKey(t *testing.T) {
+	tests := []struct {
+		height int64
+		want   []byte
+	}{
+		{0, append(types.HistoricalInfoKey, []byte{0, 0, 0, 0, 0, 0, 0, 0}...)},
+		{1, append(types.HistoricalInfoKey, []byte{0, 0, 0, 0, 0, 0, 0, 1}...)},
+		{2, append(types.HistoricalInfoKey, []byte{0, 0, 0, 0, 0, 0, 0, 2}...)},
+		{514, append(types.HistoricalInfoKey, []byte{0, 0, 0, 0, 0, 0, 2, 2}...)},
+		{math2.MaxInt64, append(types.HistoricalInfoKey, []byte{127, 255, 255, 255, 255, 255, 255, 255}...)},
+	}
+	for _, tt := range tests {
+		t.Run(strconv.FormatInt(tt.height, 10), func(t *testing.T) {
+			require.Equal(t, tt.want, types.GetHistoricalInfoKey(tt.height))
+		})
+	}
 }
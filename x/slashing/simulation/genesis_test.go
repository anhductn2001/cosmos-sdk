--- conflicted
+++ resolved
@@ -9,17 +9,13 @@
 	"github.com/stretchr/testify/require"
 
 	sdkmath "cosmossdk.io/math"
-<<<<<<< HEAD
-	"cosmossdk.io/x/slashing/simulation"
-	"cosmossdk.io/x/slashing/types"
-=======
->>>>>>> 4f445ed9
 
 	"github.com/cosmos/cosmos-sdk/codec"
-	codectestutil "github.com/cosmos/cosmos-sdk/codec/testutil"
 	codectypes "github.com/cosmos/cosmos-sdk/codec/types"
 	"github.com/cosmos/cosmos-sdk/types/module"
 	simtypes "github.com/cosmos/cosmos-sdk/types/simulation"
+	"github.com/cosmos/cosmos-sdk/x/slashing/simulation"
+	"github.com/cosmos/cosmos-sdk/x/slashing/types"
 )
 
 // TestRandomizedGenState tests the normal scenario of applying RandomizedGenState.
@@ -27,21 +23,18 @@
 func TestRandomizedGenState(t *testing.T) {
 	interfaceRegistry := codectypes.NewInterfaceRegistry()
 	cdc := codec.NewProtoCodec(interfaceRegistry)
-	cdcOpts := codectestutil.CodecOptions{}
 
 	s := rand.NewSource(1)
 	r := rand.New(s)
 
 	simState := module.SimulationState{
-		AppParams:      make(simtypes.AppParams),
-		Cdc:            cdc,
-		AddressCodec:   cdcOpts.GetAddressCodec(),
-		ValidatorCodec: cdcOpts.GetValidatorCodec(),
-		Rand:           r,
-		NumBonded:      3,
-		Accounts:       simtypes.RandomAccounts(r, 3),
-		InitialStake:   sdkmath.NewInt(1000),
-		GenState:       make(map[string]json.RawMessage),
+		AppParams:    make(simtypes.AppParams),
+		Cdc:          cdc,
+		Rand:         r,
+		NumBonded:    3,
+		Accounts:     simtypes.RandomAccounts(r, 3),
+		InitialStake: sdkmath.NewInt(1000),
+		GenState:     make(map[string]json.RawMessage),
 	}
 
 	simulation.RandomizedGenState(&simState)
@@ -62,7 +55,7 @@
 	require.Len(t, slashingGenesis.SigningInfos, 0)
 }
 
-// TestRandomizedGenState1 tests abnormal scenarios of applying RandomizedGenState.
+// TestRandomizedGenState tests abnormal scenarios of applying RandomizedGenState.
 func TestRandomizedGenState1(t *testing.T) {
 	interfaceRegistry := codectypes.NewInterfaceRegistry()
 	cdc := codec.NewProtoCodec(interfaceRegistry)

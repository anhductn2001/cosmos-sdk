--- conflicted
+++ resolved
@@ -1,14 +1,9 @@
 package types
 
 import (
-	"cosmossdk.io/x/gov/types"
-	"cosmossdk.io/x/gov/types/v1beta1"
+	gov "github.com/cosmos/cosmos-sdk/x/gov/types/v1beta1"
 )
 
-<<<<<<< HEAD
-// GetTitle returns the proposal title
-func (sp *SoftwareUpgradeProposal) GetTitle() string { return sp.Title }
-=======
 const (
 	ProposalTypeSoftwareUpgrade       string = "SoftwareUpgrade"
 	ProposalTypeCancelSoftwareUpgrade string = "CancelSoftwareUpgrade"
@@ -37,40 +32,43 @@
 
 // ProposalRoute gets the proposal's router key
 func (sup *SoftwareUpgradeProposal) ProposalRoute() string { return RouterKey }
->>>>>>> 4f445ed9
 
-// GetDescription returns the proposal description
-func (sp *SoftwareUpgradeProposal) GetDescription() string { return sp.Description }
+// ProposalType is "SoftwareUpgrade"
+func (sup *SoftwareUpgradeProposal) ProposalType() string { return ProposalTypeSoftwareUpgrade }
 
-// ProposalRoute returns the proposal router key
-func (sp *SoftwareUpgradeProposal) ProposalRoute() string { return types.RouterKey }
+// ValidateBasic validates the proposal
+func (sup *SoftwareUpgradeProposal) ValidateBasic() error {
+	if err := sup.Plan.ValidateBasic(); err != nil {
+		return err
+	}
+	return gov.ValidateAbstract(sup)
+}
 
-<<<<<<< HEAD
-// ProposalType is "Text"
-func (sp *SoftwareUpgradeProposal) ProposalType() string { return v1beta1.ProposalTypeText }
-=======
 // NewCancelSoftwareUpgradeProposal creates a new CancelSoftwareUpgradeProposal
 // instance. Deprecated: this proposal is considered legacy and is deprecated in
 // favor of Msg-based gov proposals. See MsgCancelUpgrade.
 func NewCancelSoftwareUpgradeProposal(title, description string) gov.Content {
 	return &CancelSoftwareUpgradeProposal{title, description}
 }
->>>>>>> 4f445ed9
 
-// ValidateBasic validates the content's title and description of the proposal
-func (sp *SoftwareUpgradeProposal) ValidateBasic() error { return v1beta1.ValidateAbstract(sp) }
+// Implements Proposal Interface
+var _ gov.Content = &CancelSoftwareUpgradeProposal{}
 
-// GetTitle returns the proposal title
-func (cp *CancelSoftwareUpgradeProposal) GetTitle() string { return cp.Title }
+// GetTitle gets the proposal's title
+func (csup *CancelSoftwareUpgradeProposal) GetTitle() string { return csup.Title }
 
-// GetDescription returns the proposal description
-func (cp *CancelSoftwareUpgradeProposal) GetDescription() string { return cp.Description }
+// GetDescription gets the proposal's description
+func (csup *CancelSoftwareUpgradeProposal) GetDescription() string { return csup.Description }
 
-// ProposalRoute returns the proposal router key
-func (cp *CancelSoftwareUpgradeProposal) ProposalRoute() string { return types.RouterKey }
+// ProposalRoute gets the proposal's router key
+func (csup *CancelSoftwareUpgradeProposal) ProposalRoute() string { return RouterKey }
 
-// ProposalType is "Text"
-func (cp *CancelSoftwareUpgradeProposal) ProposalType() string { return v1beta1.ProposalTypeText }
+// ProposalType is "CancelSoftwareUpgrade"
+func (csup *CancelSoftwareUpgradeProposal) ProposalType() string {
+	return ProposalTypeCancelSoftwareUpgrade
+}
 
-// ValidateBasic validates the content's title and description of the proposal
-func (cp *CancelSoftwareUpgradeProposal) ValidateBasic() error { return v1beta1.ValidateAbstract(cp) }+// ValidateBasic validates the proposal
+func (csup *CancelSoftwareUpgradeProposal) ValidateBasic() error {
+	return gov.ValidateAbstract(csup)
+}
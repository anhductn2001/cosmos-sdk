package baseapp

import (
	"context"
	"fmt"
	"strconv"

	gogogrpc "github.com/cosmos/gogoproto/grpc"
	grpcmiddleware "github.com/grpc-ecosystem/go-grpc-middleware"
	grpcrecovery "github.com/grpc-ecosystem/go-grpc-middleware/recovery"
	"google.golang.org/grpc"
	"google.golang.org/grpc/codes"
	"google.golang.org/grpc/metadata"
	"google.golang.org/grpc/status"

	errorsmod "cosmossdk.io/errors"
	storetypes "cosmossdk.io/store/types"

	sdk "github.com/cosmos/cosmos-sdk/types"
	sdkerrors "github.com/cosmos/cosmos-sdk/types/errors"
	grpctypes "github.com/cosmos/cosmos-sdk/types/grpc"
)

// RegisterGRPCServer registers gRPC services directly with the gRPC server.
func (app *BaseApp) RegisterGRPCServer(server gogogrpc.Server) {
	app.RegisterGRPCServerWithSkipCheckHeader(server, false)
}

// RegisterGRPCServerWithSkipCheckHeader registers gRPC services with the specified gRPC server
// and bypass check header flag. During the commit phase, gRPC queries may be processed before the block header
// is fully updated, causing header checks to fail erroneously. Skipping the header check in these cases prevents
// false negatives and ensures more robust query handling.  While bypassing the header check is generally preferred to avoid false
// negatives during the commit phase, there are niche scenarios where someone might want to enable it.
// For instance, if an application requires strict validation to ensure that the query context exactly
// reflects the expected block header (for consistency or security reasons), then enabling header checks
// could be beneficial. However, this strictness comes at the cost of potentially more frequent errors
// when queries occur during the commit phase.
func (app *BaseApp) RegisterGRPCServerWithSkipCheckHeader(server gogogrpc.Server, skipCheckHeader bool) {
	// Define an interceptor for all gRPC queries: this interceptor will create
	// a new sdk.Context, and pass it into the query handler.
	interceptor := func(grpcCtx context.Context, req interface{}, _ *grpc.UnaryServerInfo, handler grpc.UnaryHandler) (resp interface{}, err error) {
		// If there's some metadata in the context, retrieve it.
		md, ok := metadata.FromIncomingContext(grpcCtx)
		if !ok {
			return nil, status.Error(codes.Internal, "unable to retrieve metadata")
		}

		// Get height header from the request context, if present.
		var height int64
		if heightHeaders := md.Get(grpctypes.GRPCBlockHeightHeader); len(heightHeaders) == 1 {
			height, err = strconv.ParseInt(heightHeaders[0], 10, 64)
			if err != nil {
				return nil, errorsmod.Wrapf(
					sdkerrors.ErrInvalidRequest,
					"Baseapp.RegisterGRPCServer: invalid height header %q: %v", grpctypes.GRPCBlockHeightHeader, err)
			}
			if err := checkNegativeHeight(height); err != nil {
				return nil, err
			}
		}

		// Create the sdk.Context. Passing false as 2nd arg, as we can't
		// actually support proofs with gRPC right now.
		sdkCtx, err := app.CreateQueryContextWithCheckHeader(height, false, !skipCheckHeader)
		if err != nil {
			return nil, err
		}

		// Add relevant gRPC headers
		if height == 0 {
			height = sdkCtx.BlockHeight() // If height was not set in the request, set it to the latest
		}

		// Attach the sdk.Context into the gRPC's context.Context.
		grpcCtx = context.WithValue(grpcCtx, sdk.SdkContextKey, sdkCtx)

		md = metadata.Pairs(grpctypes.GRPCBlockHeightHeader, strconv.FormatInt(height, 10))
		if err = grpc.SetHeader(grpcCtx, md); err != nil {
			app.logger.Error("failed to set gRPC header", "err", err)
		}

<<<<<<< HEAD
		app.logger.Debug("gRPC query received of type: " + fmt.Sprintf("%#v", req))
=======
		app.logger.Debug("gRPC query received", "type", fmt.Sprintf("%#v", req))
>>>>>>> 4f445ed9

		// Catch an OutOfGasPanic caused in the query handlers
		defer func() {
			if r := recover(); r != nil {
				switch rType := r.(type) {
				case storetypes.ErrorOutOfGas:
					err = errorsmod.Wrapf(sdkerrors.ErrOutOfGas, "Query gas limit exceeded: %v, out of gas in location: %v", sdkCtx.GasMeter().Limit(), rType.Descriptor)
				default:
					panic(r)
				}
			}
		}()

		return handler(grpcCtx, req)
	}

	// Loop through all services and methods, add the interceptor, and register
	// the service.
	for _, data := range app.GRPCQueryRouter().serviceData {
		desc := data.serviceDesc
		newMethods := make([]grpc.MethodDesc, len(desc.Methods))

		for i, method := range desc.Methods {
			methodHandler := method.Handler
			newMethods[i] = grpc.MethodDesc{
				MethodName: method.MethodName,
				Handler: func(srv interface{}, ctx context.Context, dec func(interface{}) error, _ grpc.UnaryServerInterceptor) (interface{}, error) {
					return methodHandler(srv, ctx, dec, grpcmiddleware.ChainUnaryServer(
						grpcrecovery.UnaryServerInterceptor(),
						interceptor,
					))
				},
			}
		}

		newDesc := &grpc.ServiceDesc{
			ServiceName: desc.ServiceName,
			HandlerType: desc.HandlerType,
			Methods:     newMethods,
			Streams:     desc.Streams,
			Metadata:    desc.Metadata,
		}

		server.RegisterService(newDesc, data.handler)
	}
}<|MERGE_RESOLUTION|>--- conflicted
+++ resolved
@@ -79,11 +79,7 @@
 			app.logger.Error("failed to set gRPC header", "err", err)
 		}
 
-<<<<<<< HEAD
-		app.logger.Debug("gRPC query received of type: " + fmt.Sprintf("%#v", req))
-=======
 		app.logger.Debug("gRPC query received", "type", fmt.Sprintf("%#v", req))
->>>>>>> 4f445ed9
 
 		// Catch an OutOfGasPanic caused in the query handlers
 		defer func() {

--- conflicted
+++ resolved
@@ -18,7 +18,7 @@
 			RpcCommandOptions: []*autocliv1.RpcCommandOptions{
 				{
 					RpcMethod: "Balance",
-					Use:       "balance <owner> <class-id>",
+					Use:       "balance [owner] [class-id]",
 					Short:     "Query the number of NFTs of a given class owned by the owner.",
 					Example:   fmt.Sprintf(`%s query %s balance <owner> <class-id>`, version.AppName, nft.ModuleName),
 					PositionalArgs: []*autocliv1.PositionalArgDescriptor{
@@ -28,7 +28,7 @@
 				},
 				{
 					RpcMethod: "Owner",
-					Use:       "owner <class-id> <nft-id>",
+					Use:       "owner [class-id] [nft-id]",
 					Short:     "Query the owner of the NFT based on its class and id.",
 					Example:   fmt.Sprintf(`%s query %s owner <class-id> <nft-id>`, version.AppName, nft.ModuleName),
 					PositionalArgs: []*autocliv1.PositionalArgDescriptor{
@@ -38,7 +38,7 @@
 				},
 				{
 					RpcMethod: "Supply",
-					Use:       "supply <class-id>",
+					Use:       "supply [class-id]",
 					Short:     "Query the number of nft based on the class.",
 					Example:   fmt.Sprintf(`%s query %s supply <class-id>`, version.AppName, nft.ModuleName),
 					PositionalArgs: []*autocliv1.PositionalArgDescriptor{
@@ -47,7 +47,7 @@
 				},
 				{
 					RpcMethod: "NFTs",
-					Use:       "nfts <class-id>",
+					Use:       "nfts [class-id]",
 					Short:     "Query all NFTs of a given class or owner address.",
 					Example:   fmt.Sprintf(`%s query %s nfts <class-id> --owner=<owner>`, version.AppName, nft.ModuleName),
 					PositionalArgs: []*autocliv1.PositionalArgDescriptor{
@@ -56,7 +56,7 @@
 				},
 				{
 					RpcMethod: "NFT",
-					Use:       "nft <class-id> <nft-id>",
+					Use:       "nft [class-id] [nft-id]",
 					Short:     "Query an NFT based on its class and id.",
 					Example:   fmt.Sprintf(`%s query %s nft <class-id> <nft-id>`, version.AppName, nft.ModuleName),
 					PositionalArgs: []*autocliv1.PositionalArgDescriptor{
@@ -66,7 +66,7 @@
 				},
 				{
 					RpcMethod: "Class",
-					Use:       "class <class-id>",
+					Use:       "class [class-id]",
 					Short:     "Query an NFT class based on its id",
 					Example:   fmt.Sprintf(`%s query %s class <class-id>`, version.AppName, nft.ModuleName),
 					PositionalArgs: []*autocliv1.PositionalArgDescriptor{
@@ -86,11 +86,7 @@
 			RpcCommandOptions: []*autocliv1.RpcCommandOptions{
 				{
 					RpcMethod: "Send",
-<<<<<<< HEAD
-					Use:       "send <class-id> <nft-id> <receiver> --from <sender>",
-=======
 					Use:       "send [class-id] [nft-id] [receiver] --from [sender]",
->>>>>>> 4f445ed9
 					Short:     "Transfer ownership of NFT",
 					PositionalArgs: []*autocliv1.PositionalArgDescriptor{
 						{ProtoField: "class_id"},

--- conflicted
+++ resolved
@@ -9,64 +9,32 @@
 
 set -e
 
-home=$PWD
+echo "Generating gogo proto code"
+cd proto
+proto_dirs=$(find ./cosmos ./amino -path -prune -o -name '*.proto' -print0 | xargs -0 -n1 dirname | sort | uniq)
+for dir in $proto_dirs; do
+  for file in $(find "${dir}" -maxdepth 1 -name '*.proto'); do
+    # this regex checks if a proto file has its go_package set to cosmossdk.io/api/...
+    # gogo proto files SHOULD ONLY be generated if this is false
+    # we don't want gogo proto to run for proto files which are natively built for google.golang.org/protobuf
+    if grep -q "option go_package" "$file" && grep -H -o -c 'option go_package.*cosmossdk.io/api' "$file" | grep -q ':0$'; then
+      buf generate --template buf.gen.gogo.yaml $file
+    fi
+  done
+done
 
-echo "Generating proto code"
-proto_dirs=$(find ./ -name 'buf.yaml' -print0 | xargs -0 -n1 dirname | sort | uniq)
-for dir in $proto_dirs; do
-  echo "Generating proto code for $dir"
+cd ..
 
-  cd $dir
-  # check if buf.gen.pulsar.yaml exists in the proto directory
-  if [ -f "buf.gen.pulsar.yaml" ]; then
-    buf generate --template buf.gen.pulsar.yaml
-    # move generated files to the right places
-    if [ -d "../cosmos" -a "$dir" != "./proto" ]; then
-      cp -r ../cosmos $home/api
-      rm -rf ../cosmos
-    fi
-  fi
-
-  # check if buf.gen.gogo.yaml exists in the proto directory
-  if [ -f "buf.gen.gogo.yaml" ]; then
-      for file in $(find . -maxdepth 8 -name '*.proto'); do
-        # this regex checks if a proto file has its go_package set to cosmossdk.io/api/...
-        # gogo proto files SHOULD ONLY be generated if this is false
-        # we don't want gogo proto to run for proto files which are natively built for google.golang.org/protobuf
-        if grep -q "option go_package" "$file" && grep -H -o -c 'option go_package.*cosmossdk.io/api' "$file" | grep -q ':0$'; then
-          buf generate --template buf.gen.gogo.yaml $file
-        fi
-    done
-
-<<<<<<< HEAD
-    # move generated files to the right places
-    if [ -d "../cosmossdk.io" ]; then
-      cp -r ../cosmossdk.io/* $home
-      rm -rf ../cosmossdk.io
-    fi
-
-    if [ -d "../github.com" -a "$dir" != "./proto" ]; then
-      cp -r ../github.com/cosmos/cosmos-sdk/* $home
-      rm -rf ../github.com
-    fi
-  fi
-
-  cd $home
-done
-=======
 # generate tests proto code
 (cd testutil/testdata; buf generate)
 (cd baseapp/testutil; buf generate)
 (cd tests/integration/tx/internal; make codegen)
->>>>>>> 4f445ed9
 
-# move generated files to the right places
+# move proto files to the right places
 cp -r github.com/cosmos/cosmos-sdk/* ./
-rm -rf github.com
+cp -r cosmossdk.io/** ./
+rm -rf github.com cosmossdk.io
 
-# UNTIL WE FIGURE OUT ABOUT COSMOSSDK.IO/API, DO NOT GENERATE PULSAR FILES FOR NEW MODULES
-# unfortunately, there is no way to do it nicely directly in the buf.gen.pulsar.yaml file (https://github.com/bufbuild/buf/issues/224)
-rm -r api/cosmos/bank/v2
-rm -r api/cosmos/bank/module/v2
+go mod tidy
 
-go mod tidy+./scripts/protocgen-pulsar.sh
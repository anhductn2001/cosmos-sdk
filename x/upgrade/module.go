--- conflicted
+++ resolved
@@ -6,53 +6,40 @@
 	"fmt"
 
 	gwruntime "github.com/grpc-ecosystem/grpc-gateway/runtime"
+	"github.com/spf13/cast"
 	"github.com/spf13/cobra"
-<<<<<<< HEAD
-	"google.golang.org/grpc"
-=======
 	"github.com/spf13/viper"
->>>>>>> 4f445ed9
-
+
+	modulev1 "cosmossdk.io/api/cosmos/upgrade/module/v1"
+	"cosmossdk.io/core/address"
 	"cosmossdk.io/core/appmodule"
-<<<<<<< HEAD
-	"cosmossdk.io/core/registry"
-=======
 	"cosmossdk.io/core/store"
 	"cosmossdk.io/depinject"
->>>>>>> 4f445ed9
 	"cosmossdk.io/x/upgrade/client/cli"
 	"cosmossdk.io/x/upgrade/keeper"
 	"cosmossdk.io/x/upgrade/types"
 
+	"github.com/cosmos/cosmos-sdk/baseapp"
 	"github.com/cosmos/cosmos-sdk/client"
+	"github.com/cosmos/cosmos-sdk/client/flags"
+	"github.com/cosmos/cosmos-sdk/codec"
+	codectypes "github.com/cosmos/cosmos-sdk/codec/types"
+	"github.com/cosmos/cosmos-sdk/runtime"
+	"github.com/cosmos/cosmos-sdk/server"
+	servertypes "github.com/cosmos/cosmos-sdk/server/types"
+	sdk "github.com/cosmos/cosmos-sdk/types"
 	"github.com/cosmos/cosmos-sdk/types/module"
-<<<<<<< HEAD
-=======
 	authtypes "github.com/cosmos/cosmos-sdk/x/auth/types"
 	govtypes "github.com/cosmos/cosmos-sdk/x/gov/types"
->>>>>>> 4f445ed9
 )
 
+func init() {
+	types.RegisterLegacyAminoCodec(codec.NewLegacyAmino())
+}
+
 // ConsensusVersion defines the current x/upgrade module consensus version.
-const ConsensusVersion uint64 = 3
-
-var (
-	_ module.HasAminoCodec  = AppModule{}
-	_ module.HasGRPCGateway = AppModule{}
-
-	_ appmodule.AppModule             = AppModule{}
-	_ appmodule.HasPreBlocker         = AppModule{}
-	_ appmodule.HasMigrations         = AppModule{}
-	_ appmodule.HasGenesis            = AppModule{}
-	_ appmodule.HasRegisterInterfaces = AppModule{}
-)
-
-<<<<<<< HEAD
-// AppModule implements the sdk.AppModule interface
-type AppModule struct {
-	keeper *keeper.Keeper
-}
-=======
+const ConsensusVersion uint64 = 2
+
 var (
 	_ module.AppModuleBasic = AppModule{}
 	_ module.HasGenesis     = AppModule{}
@@ -61,52 +48,39 @@
 	_ appmodule.AppModule     = AppModule{}
 	_ appmodule.HasPreBlocker = AppModule{}
 )
->>>>>>> 4f445ed9
-
-// NewAppModule creates a new AppModule object
-func NewAppModule(keeper *keeper.Keeper) AppModule {
-	return AppModule{
-		keeper: keeper,
-	}
-}
-
-// IsAppModule implements the appmodule.AppModule interface.
-func (AppModule) IsAppModule() {}
+
+// AppModuleBasic implements the sdk.AppModuleBasic interface
+type AppModuleBasic struct {
+	ac address.Codec
+}
 
 // Name returns the ModuleName
-// Deprecated: kept for legacy reasons.
-func (AppModule) Name() string {
+func (AppModuleBasic) Name() string {
 	return types.ModuleName
 }
 
 // RegisterLegacyAminoCodec registers the upgrade types on the LegacyAmino codec
-func (AppModule) RegisterLegacyAminoCodec(registrar registry.AminoRegistrar) {
-	types.RegisterLegacyAminoCodec(registrar)
+func (AppModuleBasic) RegisterLegacyAminoCodec(cdc *codec.LegacyAmino) {
+	types.RegisterLegacyAminoCodec(cdc)
 }
 
 // RegisterGRPCGatewayRoutes registers the gRPC Gateway routes for the upgrade module.
-func (AppModule) RegisterGRPCGatewayRoutes(clientCtx client.Context, mux *gwruntime.ServeMux) {
+func (AppModuleBasic) RegisterGRPCGatewayRoutes(clientCtx client.Context, mux *gwruntime.ServeMux) {
 	if err := types.RegisterQueryHandlerClient(context.Background(), mux, types.NewQueryClient(clientCtx)); err != nil {
 		panic(err)
 	}
 }
 
 // GetTxCmd returns the CLI transaction commands for this module
-func (AppModule) GetTxCmd() *cobra.Command {
-	return cli.GetTxCmd()
+func (ab AppModuleBasic) GetTxCmd() *cobra.Command {
+	return cli.GetTxCmd(ab.ac)
 }
 
 // RegisterInterfaces registers interfaces and implementations of the upgrade module.
-func (AppModule) RegisterInterfaces(registrar registry.InterfaceRegistrar) {
-	types.RegisterInterfaces(registrar)
-}
-
-<<<<<<< HEAD
-// RegisterServices registers module services.
-func (am AppModule) RegisterServices(registrar grpc.ServiceRegistrar) error {
-	types.RegisterMsgServer(registrar, keeper.NewMsgServerImpl(am.keeper))
-	types.RegisterQueryServer(registrar, am.keeper)
-=======
+func (AppModuleBasic) RegisterInterfaces(registry codectypes.InterfaceRegistry) {
+	types.RegisterInterfaces(registry)
+}
+
 // DefaultGenesis is an empty object
 func (AppModuleBasic) DefaultGenesis(_ codec.JSONCodec) json.RawMessage {
 	return []byte("{}")
@@ -122,53 +96,42 @@
 	AppModuleBasic
 	keeper *keeper.Keeper
 }
->>>>>>> 4f445ed9
-
-	return nil
-}
-
-<<<<<<< HEAD
-// RegisterMigrations registers module migrations
-func (am AppModule) RegisterMigrations(mr appmodule.MigrationRegistrar) error {
-	m := keeper.NewMigrator(am.keeper)
-	if err := mr.Register(types.ModuleName, 1, m.Migrate1to2); err != nil {
-		return fmt.Errorf("failed to migrate x/%s from version 1 to 2: %w", types.ModuleName, err)
-	}
-
-	if err := mr.Register(types.ModuleName, 2, m.Migrate2to3); err != nil {
-		return fmt.Errorf("failed to migrate x/%s from version 2 to 3: %w", types.ModuleName, err)
-	}
-=======
+
+// NewAppModule creates a new AppModule object
+func NewAppModule(keeper *keeper.Keeper, ac address.Codec) AppModule {
+	return AppModule{
+		AppModuleBasic: AppModuleBasic{ac: ac},
+		keeper:         keeper,
+	}
+}
+
 // IsOnePerModuleType implements the depinject.OnePerModuleType interface.
 func (am AppModule) IsOnePerModuleType() {}
->>>>>>> 4f445ed9
-
-	return nil
-}
-
-// DefaultGenesis is an empty object
-func (AppModule) DefaultGenesis() json.RawMessage {
-	return []byte("{}")
-}
-
-// ValidateGenesis is always successful, as we ignore the value
-func (AppModule) ValidateGenesis(_ json.RawMessage) error {
-	return nil
+
+// IsAppModule implements the appmodule.AppModule interface.
+func (am AppModule) IsAppModule() {}
+
+// RegisterServices registers module services.
+func (am AppModule) RegisterServices(cfg module.Configurator) {
+	types.RegisterMsgServer(cfg.MsgServer(), keeper.NewMsgServerImpl(am.keeper))
+	types.RegisterQueryServer(cfg.QueryServer(), am.keeper)
+
+	m := keeper.NewMigrator(am.keeper)
+	err := cfg.RegisterMigration(types.ModuleName, 1, m.Migrate1to2)
+	if err != nil {
+		panic(fmt.Sprintf("failed to migrate x/%s from version 1 to 2: %v", types.ModuleName, err))
+	}
 }
 
 // InitGenesis is ignored, no sense in serializing future upgrades
-<<<<<<< HEAD
-func (am AppModule) InitGenesis(ctx context.Context, _ json.RawMessage) error {
-=======
 func (am AppModule) InitGenesis(ctx sdk.Context, _ codec.JSONCodec, _ json.RawMessage) {
->>>>>>> 4f445ed9
 	// set version map automatically if available
 	if versionMap := am.keeper.GetInitVersionMap(); versionMap != nil {
 		// chains can still use a custom init chainer for setting the version map
 		// this means that we need to combine the manually wired modules version map with app wiring enabled modules version map
 		moduleVM, err := am.keeper.GetModuleVersionMap(ctx)
 		if err != nil {
-			return err
+			panic(err)
 		}
 
 		for name, version := range moduleVM {
@@ -179,30 +142,20 @@
 
 		err = am.keeper.SetModuleVersionMap(ctx, versionMap)
 		if err != nil {
-			return err
-		}
-	}
-<<<<<<< HEAD
-	return nil
-=======
->>>>>>> 4f445ed9
+			panic(err)
+		}
+	}
 }
 
 // ExportGenesis is always empty, as InitGenesis does nothing either
-func (am AppModule) ExportGenesis(_ context.Context) (json.RawMessage, error) {
-	return am.DefaultGenesis(), nil
-}
-
-// ConsensusVersion implements HasConsensusVersion
+func (am AppModule) ExportGenesis(_ sdk.Context, cdc codec.JSONCodec) json.RawMessage {
+	return am.DefaultGenesis(cdc)
+}
+
+// ConsensusVersion implements AppModule/ConsensusVersion.
 func (AppModule) ConsensusVersion() uint64 { return ConsensusVersion }
 
 // PreBlock calls the upgrade module hooks
-<<<<<<< HEAD
-//
-// CONTRACT: this is called *before* all other modules' BeginBlock functions
-func (am AppModule) PreBlock(ctx context.Context) error {
-	return am.keeper.PreBlocker(ctx)
-=======
 //
 // CONTRACT: this is called *before* all other modules' BeginBlock functions
 func (am AppModule) PreBlock(ctx context.Context) (appmodule.ResponsePreBlock, error) {
@@ -282,5 +235,4 @@
 	}
 
 	upgradeKeeper.SetInitVersionMap(module.NewManagerFromMap(modules).GetVersionMap())
->>>>>>> 4f445ed9
 }